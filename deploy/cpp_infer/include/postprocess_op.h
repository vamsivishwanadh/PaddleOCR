// Copyright (c) 2020 PaddlePaddle Authors. All Rights Reserved.
//
// Licensed under the Apache License, Version 2.0 (the "License");
// you may not use this file except in compliance with the License.
// You may obtain a copy of the License at
//
//     http://www.apache.org/licenses/LICENSE-2.0
//
// Unless required by applicable law or agreed to in writing, software
// distributed under the License is distributed on an "AS IS" BASIS,
// WITHOUT WARRANTIES OR CONDITIONS OF ANY KIND, either express or implied.
// See the License for the specific language governing permissions and
// limitations under the License.

#pragma once

#include "include/clipper.h"
#include "include/utility.h"

namespace PaddleOCR {

class DBPostProcessor {
public:
  void GetContourArea(const std::vector<std::vector<float>> &box,
                      float unclip_ratio, float &distance);

  cv::RotatedRect UnClip(std::vector<std::vector<float>> box,
                         const float &unclip_ratio);

  float **Mat2Vec(cv::Mat mat);

  std::vector<std::vector<int>>
  OrderPointsClockwise(std::vector<std::vector<int>> pts);

  std::vector<std::vector<float>> GetMiniBoxes(cv::RotatedRect box,
                                               float &ssid);

  float BoxScoreFast(std::vector<std::vector<float>> box_array, cv::Mat pred);
  float PolygonScoreAcc(std::vector<cv::Point> contour, cv::Mat pred);

  std::vector<std::vector<std::vector<int>>>
  BoxesFromBitmap(const cv::Mat pred, const cv::Mat bitmap,
                  const float &box_thresh, const float &det_db_unclip_ratio,
                  const std::string &det_db_score_mode);

  std::vector<std::vector<std::vector<int>>>
  FilterTagDetRes(std::vector<std::vector<std::vector<int>>> boxes,
                  float ratio_h, float ratio_w, cv::Mat srcimg);

private:
  static bool XsortInt(std::vector<int> a, std::vector<int> b);

  static bool XsortFp32(std::vector<float> a, std::vector<float> b);

  std::vector<std::vector<float>> Mat2Vector(cv::Mat mat);

  inline int _max(int a, int b) { return a >= b ? a : b; }

  inline int _min(int a, int b) { return a >= b ? b : a; }

  template <class T> inline T clamp(T x, T min, T max) {
    if (x > max)
      return max;
    if (x < min)
      return min;
    return x;
  }

  inline float clampf(float x, float min, float max) {
    if (x > max)
      return max;
    if (x < min)
      return min;
    return x;
  }
};

class TablePostProcessor {
public:
  void init(std::string label_path, bool merge_no_span_structure = true);
  void Run(std::vector<float> &loc_preds, std::vector<float> &structure_probs,
           std::vector<float> &rec_scores, std::vector<int> &loc_preds_shape,
           std::vector<int> &structure_probs_shape,
           std::vector<std::vector<std::string>> &rec_html_tag_batch,
           std::vector<std::vector<std::vector<int>>> &rec_boxes_batch,
           std::vector<int> &width_list, std::vector<int> &height_list);

private:
  std::vector<std::string> label_list_;
  std::string end = "eos";
  std::string beg = "sos";
};

<<<<<<< HEAD
=======
class PicodetPostProcessor {
public:
  void init(std::string label_path, const double score_threshold = 0.4,
            const double nms_threshold = 0.5,
            const std::vector<int> &fpn_stride = {8, 16, 32, 64});
  void Run(std::vector<StructurePredictResult> &results,
           std::vector<std::vector<float>> outs, std::vector<int> ori_shape,
           std::vector<int> resize_shape, int eg_max);
  std::vector<int> fpn_stride_ = {8, 16, 32, 64};

private:
  StructurePredictResult disPred2Bbox(std::vector<float> bbox_pred, int label,
                                      float score, int x, int y, int stride,
                                      std::vector<int> im_shape, int reg_max);
  void nms(std::vector<StructurePredictResult> &input_boxes,
           float nms_threshold);

  std::vector<std::string> label_list_;
  double score_threshold_ = 0.4;
  double nms_threshold_ = 0.5;
  int num_class_ = 5;
};

>>>>>>> 321b0a77
} // namespace PaddleOCR<|MERGE_RESOLUTION|>--- conflicted
+++ resolved
@@ -91,8 +91,6 @@
   std::string beg = "sos";
 };
 
-<<<<<<< HEAD
-=======
 class PicodetPostProcessor {
 public:
   void init(std::string label_path, const double score_threshold = 0.4,
@@ -116,5 +114,4 @@
   int num_class_ = 5;
 };
 
->>>>>>> 321b0a77
 } // namespace PaddleOCR