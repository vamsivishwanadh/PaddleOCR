--- conflicted
+++ resolved
@@ -27,11 +27,7 @@
   explicit DBDetector(const std::string &model_dir, const bool &use_gpu,
                       const int &gpu_id, const int &gpu_mem,
                       const int &cpu_math_library_num_threads,
-<<<<<<< HEAD
-                      const bool &use_mkldnn, const string &limit_type,
-=======
                       const bool &use_mkldnn, const std::string &limit_type,
->>>>>>> 321b0a77
                       const int &limit_side_len, const double &det_db_thresh,
                       const double &det_db_box_thresh,
                       const double &det_db_unclip_ratio,
@@ -75,11 +71,7 @@
   int cpu_math_library_num_threads_ = 4;
   bool use_mkldnn_ = false;
 
-<<<<<<< HEAD
-  string limit_type_ = "max";
-=======
   std::string limit_type_ = "max";
->>>>>>> 321b0a77
   int limit_side_len_ = 960;
 
   double det_db_thresh_ = 0.3;
