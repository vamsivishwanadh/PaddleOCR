--- conflicted
+++ resolved
@@ -70,13 +70,9 @@
             postprocess_params["nms_thresh"] = args.det_east_nms_thresh
         elif self.det_algorithm == "SAST":
             pre_process_list[0] = {
-<<<<<<< HEAD
-                'DetResizeForTest': {'resize_long': args.det_limit_side_len}
-=======
                 'DetResizeForTest': {
                     'resize_long': args.det_limit_side_len
                 }
->>>>>>> 9df55aa5
             }
             postprocess_params['name'] = 'SASTPostProcess'
             postprocess_params["score_thresh"] = args.det_sast_score_thresh
