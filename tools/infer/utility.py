--- conflicted
+++ resolved
@@ -116,10 +116,7 @@
     parser.add_argument("--benchmark", type=bool, default=False)
     parser.add_argument("--save_log_path", type=str, default="./log_output/")
 
-<<<<<<< HEAD
-=======
     parser.add_argument("--show_log", type=str2bool, default=True)
->>>>>>> e174e9ed
     return parser
 
 
@@ -315,7 +312,7 @@
 
     config.delete_pass("conv_transpose_eltwiseadd_bn_fuse_pass")
     if mode == 'table':
-        config.delete_pass("fc_fuse_pass") # not supported for table    
+        config.delete_pass("fc_fuse_pass")  # not supported for table
     config.switch_use_feed_fetch_ops(False)
     config.switch_ir_optim(True)
 
