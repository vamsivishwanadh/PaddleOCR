# Copyright (c) 2020 PaddlePaddle Authors. All Rights Reserved.
#
# Licensed under the Apache License, Version 2.0 (the "License");
# you may not use this file except in compliance with the License.
# You may obtain a copy of the License at
#
#     http://www.apache.org/licenses/LICENSE-2.0
#
# Unless required by applicable law or agreed to in writing, software
# distributed under the License is distributed on an "AS IS" BASIS,
# WITHOUT WARRANTIES OR CONDITIONS OF ANY KIND, either express or implied.
# See the License for the specific language governing permissions and
# limitations under the License.

import argparse
import os
import sys
import cv2
import numpy as np
import json
from PIL import Image, ImageDraw, ImageFont
import math
from paddle import inference
import time
from ppocr.utils.logging import get_logger
<<<<<<< HEAD
logger = get_logger()
=======
>>>>>>> 389e7f57

logger = get_logger()


def str2bool(v):
    return v.lower() in ("true", "t", "1")


def init_args():
    parser = argparse.ArgumentParser()
    # params for prediction engine
    parser.add_argument("--use_gpu", type=str2bool, default=True)
    parser.add_argument("--ir_optim", type=str2bool, default=True)
    parser.add_argument("--use_tensorrt", type=str2bool, default=False)
    parser.add_argument("--precision", type=str, default="fp32")
    parser.add_argument("--gpu_mem", type=int, default=500)

    # params for text detector
    parser.add_argument("--image_dir", type=str)
    parser.add_argument("--det_algorithm", type=str, default='DB')
    parser.add_argument("--det_model_dir", type=str)
    parser.add_argument("--det_limit_side_len", type=float, default=960)
    parser.add_argument("--det_limit_type", type=str, default='max')

    # DB parmas
    parser.add_argument("--det_db_thresh", type=float, default=0.3)
    parser.add_argument("--det_db_box_thresh", type=float, default=0.5)
    parser.add_argument("--det_db_unclip_ratio", type=float, default=1.6)
    parser.add_argument("--max_batch_size", type=int, default=10)
    parser.add_argument("--use_dilation", type=bool, default=False)
    parser.add_argument("--det_db_score_mode", type=str, default="fast")
    # EAST parmas
    parser.add_argument("--det_east_score_thresh", type=float, default=0.8)
    parser.add_argument("--det_east_cover_thresh", type=float, default=0.1)
    parser.add_argument("--det_east_nms_thresh", type=float, default=0.2)

    # SAST parmas
    parser.add_argument("--det_sast_score_thresh", type=float, default=0.5)
    parser.add_argument("--det_sast_nms_thresh", type=float, default=0.2)
    parser.add_argument("--det_sast_polygon", type=bool, default=False)

    # params for text recognizer
    parser.add_argument("--rec_algorithm", type=str, default='CRNN')
    parser.add_argument("--rec_model_dir", type=str)
    parser.add_argument("--rec_image_shape", type=str, default="3, 32, 320")
    parser.add_argument("--rec_char_type", type=str, default='ch')
    parser.add_argument("--rec_batch_num", type=int, default=6)
    parser.add_argument("--max_text_length", type=int, default=25)
    parser.add_argument(
        "--rec_char_dict_path",
        type=str,
        default="./ppocr/utils/ppocr_keys_v1.txt")
    parser.add_argument("--use_space_char", type=str2bool, default=True)
    parser.add_argument(
        "--vis_font_path", type=str, default="./doc/fonts/simfang.ttf")
    parser.add_argument("--drop_score", type=float, default=0.5)

    # params for e2e
    parser.add_argument("--e2e_algorithm", type=str, default='PGNet')
    parser.add_argument("--e2e_model_dir", type=str)
    parser.add_argument("--e2e_limit_side_len", type=float, default=768)
    parser.add_argument("--e2e_limit_type", type=str, default='max')

    # PGNet parmas
    parser.add_argument("--e2e_pgnet_score_thresh", type=float, default=0.5)
    parser.add_argument(
        "--e2e_char_dict_path", type=str, default="./ppocr/utils/ic15_dict.txt")
    parser.add_argument("--e2e_pgnet_valid_set", type=str, default='totaltext')
    parser.add_argument("--e2e_pgnet_polygon", type=bool, default=True)
    parser.add_argument("--e2e_pgnet_mode", type=str, default='fast')

    # params for text classifier
    parser.add_argument("--use_angle_cls", type=str2bool, default=False)
    parser.add_argument("--cls_model_dir", type=str)
    parser.add_argument("--cls_image_shape", type=str, default="3, 48, 192")
    parser.add_argument("--label_list", type=list, default=['0', '180'])
    parser.add_argument("--cls_batch_num", type=int, default=6)
    parser.add_argument("--cls_thresh", type=float, default=0.9)

    parser.add_argument("--enable_mkldnn", type=str2bool, default=False)
    parser.add_argument("--cpu_threads", type=int, default=10)
    parser.add_argument("--use_pdserving", type=str2bool, default=False)

    parser.add_argument("--use_mp", type=str2bool, default=False)
    parser.add_argument("--total_process_num", type=int, default=1)
    parser.add_argument("--process_id", type=int, default=0)

<<<<<<< HEAD
    parser.add_argument("--benchmark", type=bool, default=False)
    parser.add_argument("--save_log_path", type=str, default="./log_output/")
=======
    return parser


def parse_args():
    parser = init_args()
>>>>>>> 389e7f57
    return parser.parse_args()


class Times(object):
    def __init__(self):
        self.time = 0.
        self.st = 0.
        self.et = 0.

    def start(self):
        self.st = time.time()

    def end(self, accumulative=True):
        self.et = time.time()
        if accumulative:
            self.time += self.et - self.st
        else:
            self.time = self.et - self.st

    def reset(self):
        self.time = 0.
        self.st = 0.
        self.et = 0.

    def value(self):
        return round(self.time, 4)


class Timer(Times):
    def __init__(self):
        super(Timer, self).__init__()
        self.total_time = Times()
        self.preprocess_time = Times()
        self.inference_time = Times()
        self.postprocess_time = Times()
        self.img_num = 0

    def info(self, average=False):
        logger.info("----------------------- Perf info -----------------------")
        logger.info("total_time: {}, img_num: {}".format(self.total_time.value(
        ), self.img_num))
        preprocess_time = round(self.preprocess_time.value() / self.img_num,
                                4) if average else self.preprocess_time.value()
        postprocess_time = round(
            self.postprocess_time.value() / self.img_num,
            4) if average else self.postprocess_time.value()
        inference_time = round(self.inference_time.value() / self.img_num,
                               4) if average else self.inference_time.value()

        average_latency = self.total_time.value() / self.img_num
        logger.info("average_latency(ms): {:.2f}, QPS: {:2f}".format(
            average_latency * 1000, 1 / average_latency))
        logger.info(
            "preprocess_latency(ms): {:.2f}, inference_latency(ms): {:.2f}, postprocess_latency(ms): {:.2f}".
            format(preprocess_time * 1000, inference_time * 1000,
                   postprocess_time * 1000))

    def report(self, average=False):
        dic = {}
        dic['preprocess_time'] = round(
            self.preprocess_time.value() / self.img_num,
            4) if average else self.preprocess_time.value()
        dic['postprocess_time'] = round(
            self.postprocess_time.value() / self.img_num,
            4) if average else self.postprocess_time.value()
        dic['inference_time'] = round(
            self.inference_time.value() / self.img_num,
            4) if average else self.inference_time.value()
        dic['img_num'] = self.img_num
        dic['total_time'] = round(self.total_time.value(), 4)
        return dic


def create_predictor(args, mode, logger):
    if mode == "det":
        model_dir = args.det_model_dir
    elif mode == 'cls':
        model_dir = args.cls_model_dir
    elif mode == 'rec':
        model_dir = args.rec_model_dir
    else:
        model_dir = args.e2e_model_dir

    if model_dir is None:
        logger.info("not find {} model file path {}".format(mode, model_dir))
        sys.exit(0)
    model_file_path = model_dir + "/inference.pdmodel"
    params_file_path = model_dir + "/inference.pdiparams"
    if not os.path.exists(model_file_path):
        logger.info("not find model file path {}".format(model_file_path))
        sys.exit(0)
    if not os.path.exists(params_file_path):
        logger.info("not find params file path {}".format(params_file_path))
        sys.exit(0)

    config = inference.Config(model_file_path, params_file_path)

    if hasattr(args, 'precision'):
        if args.precision == "fp16" and args.use_tensorrt:
            precision = inference.PrecisionType.Half
        elif args.precision == "int8":
            precision = inference.PrecisionType.Int8
        else:
            precision = inference.PrecisionType.Float32
    else:
        precision = inference.PrecisionType.Float32

    if args.use_gpu:
        config.enable_use_gpu(args.gpu_mem, 0)
        if args.use_tensorrt:
            config.enable_tensorrt_engine(
                precision_mode=inference.PrecisionType.Float32,
                max_batch_size=args.max_batch_size,
                min_subgraph_size=3)  # skip the minmum trt subgraph
        if mode == "det" and "mobile" in model_file_path:
            min_input_shape = {
                "x": [1, 3, 50, 50],
                "conv2d_92.tmp_0": [1, 96, 20, 20],
                "conv2d_91.tmp_0": [1, 96, 10, 10],
                "nearest_interp_v2_1.tmp_0": [1, 96, 10, 10],
                "nearest_interp_v2_2.tmp_0": [1, 96, 20, 20],
                "nearest_interp_v2_3.tmp_0": [1, 24, 20, 20],
                "nearest_interp_v2_4.tmp_0": [1, 24, 20, 20],
                "nearest_interp_v2_5.tmp_0": [1, 24, 20, 20],
                "elementwise_add_7": [1, 56, 2, 2],
                "nearest_interp_v2_0.tmp_0": [1, 96, 2, 2]
            }
            max_input_shape = {
                "x": [1, 3, 2000, 2000],
                "conv2d_92.tmp_0": [1, 96, 400, 400],
                "conv2d_91.tmp_0": [1, 96, 200, 200],
                "nearest_interp_v2_1.tmp_0": [1, 96, 200, 200],
                "nearest_interp_v2_2.tmp_0": [1, 96, 400, 400],
                "nearest_interp_v2_3.tmp_0": [1, 24, 400, 400],
                "nearest_interp_v2_4.tmp_0": [1, 24, 400, 400],
                "nearest_interp_v2_5.tmp_0": [1, 24, 400, 400],
                "elementwise_add_7": [1, 56, 400, 400],
                "nearest_interp_v2_0.tmp_0": [1, 96, 400, 400]
            }
            opt_input_shape = {
                "x": [1, 3, 640, 640],
                "conv2d_92.tmp_0": [1, 96, 160, 160],
                "conv2d_91.tmp_0": [1, 96, 80, 80],
                "nearest_interp_v2_1.tmp_0": [1, 96, 80, 80],
                "nearest_interp_v2_2.tmp_0": [1, 96, 160, 160],
                "nearest_interp_v2_3.tmp_0": [1, 24, 160, 160],
                "nearest_interp_v2_4.tmp_0": [1, 24, 160, 160],
                "nearest_interp_v2_5.tmp_0": [1, 24, 160, 160],
                "elementwise_add_7": [1, 56, 40, 40],
                "nearest_interp_v2_0.tmp_0": [1, 96, 40, 40]
            }
        if mode == "det" and "server" in model_file_path:
            min_input_shape = {
                "x": [1, 3, 50, 50],
                "conv2d_59.tmp_0": [1, 96, 20, 20],
                "nearest_interp_v2_2.tmp_0": [1, 96, 20, 20],
                "nearest_interp_v2_3.tmp_0": [1, 24, 20, 20],
                "nearest_interp_v2_4.tmp_0": [1, 24, 20, 20],
                "nearest_interp_v2_5.tmp_0": [1, 24, 20, 20]
            }
            max_input_shape = {
                "x": [1, 3, 2000, 2000],
                "conv2d_59.tmp_0": [1, 96, 400, 400],
                "nearest_interp_v2_2.tmp_0": [1, 96, 400, 400],
                "nearest_interp_v2_3.tmp_0": [1, 24, 400, 400],
                "nearest_interp_v2_4.tmp_0": [1, 24, 400, 400],
                "nearest_interp_v2_5.tmp_0": [1, 24, 400, 400]
            }
            opt_input_shape = {
                "x": [1, 3, 640, 640],
                "conv2d_59.tmp_0": [1, 96, 160, 160],
                "nearest_interp_v2_2.tmp_0": [1, 96, 160, 160],
                "nearest_interp_v2_3.tmp_0": [1, 24, 160, 160],
                "nearest_interp_v2_4.tmp_0": [1, 24, 160, 160],
                "nearest_interp_v2_5.tmp_0": [1, 24, 160, 160]
            }
        elif mode == "rec":
            min_input_shape = {"x": [args.rec_batch_num, 3, 32, 10]}
            max_input_shape = {"x": [args.rec_batch_num, 3, 32, 2000]}
            opt_input_shape = {"x": [args.rec_batch_num, 3, 32, 320]}
        elif mode == "cls":
            min_input_shape = {"x": [args.rec_batch_num, 3, 48, 10]}
            max_input_shape = {"x": [args.rec_batch_num, 3, 48, 2000]}
            opt_input_shape = {"x": [args.rec_batch_num, 3, 48, 320]}
        else:
            min_input_shape = {"x": [1, 3, 10, 10]}
            max_input_shape = {"x": [1, 3, 1000, 1000]}
            opt_input_shape = {"x": [1, 3, 500, 500]}
        config.set_trt_dynamic_shape_info(min_input_shape, max_input_shape,
                                          opt_input_shape)

    else:
        config.disable_gpu()
        if hasattr(args, "cpu_threads"):
            config.set_cpu_math_library_num_threads(args.cpu_threads)
        else:
<<<<<<< HEAD
=======
            # default cpu threads as 10
>>>>>>> 389e7f57
            config.set_cpu_math_library_num_threads(10)
        if args.enable_mkldnn:
            # cache 10 different shapes for mkldnn to avoid memory leak
            config.set_mkldnn_cache_capacity(10)
            config.enable_mkldnn()

    # enable memory optim
    config.enable_memory_optim()
    config.disable_glog_info()

    config.delete_pass("conv_transpose_eltwiseadd_bn_fuse_pass")
    config.switch_use_feed_fetch_ops(False)

    # create predictor
    predictor = inference.create_predictor(config)
    input_names = predictor.get_input_names()
    for name in input_names:
        input_tensor = predictor.get_input_handle(name)
    output_names = predictor.get_output_names()
    output_tensors = []
    for output_name in output_names:
        output_tensor = predictor.get_output_handle(output_name)
        output_tensors.append(output_tensor)
    return predictor, input_tensor, output_tensors, config


def draw_e2e_res(dt_boxes, strs, img_path):
    src_im = cv2.imread(img_path)
    for box, str in zip(dt_boxes, strs):
        box = box.astype(np.int32).reshape((-1, 1, 2))
        cv2.polylines(src_im, [box], True, color=(255, 255, 0), thickness=2)
        cv2.putText(
            src_im,
            str,
            org=(int(box[0, 0, 0]), int(box[0, 0, 1])),
            fontFace=cv2.FONT_HERSHEY_COMPLEX,
            fontScale=0.7,
            color=(0, 255, 0),
            thickness=1)
    return src_im


def draw_text_det_res(dt_boxes, img_path):
    src_im = cv2.imread(img_path)
    for box in dt_boxes:
        box = np.array(box).astype(np.int32).reshape(-1, 2)
        cv2.polylines(src_im, [box], True, color=(255, 255, 0), thickness=2)
    return src_im


def resize_img(img, input_size=600):
    """
    resize img and limit the longest side of the image to input_size
    """
    img = np.array(img)
    im_shape = img.shape
    im_size_max = np.max(im_shape[0:2])
    im_scale = float(input_size) / float(im_size_max)
    img = cv2.resize(img, None, None, fx=im_scale, fy=im_scale)
    return img


def draw_ocr(image,
             boxes,
             txts=None,
             scores=None,
             drop_score=0.5,
             font_path="./doc/fonts/simfang.ttf"):
    """
    Visualize the results of OCR detection and recognition
    args:
        image(Image|array): RGB image
        boxes(list): boxes with shape(N, 4, 2)
        txts(list): the texts
        scores(list): txxs corresponding scores
        drop_score(float): only scores greater than drop_threshold will be visualized
        font_path: the path of font which is used to draw text
    return(array):
        the visualized img
    """
    if scores is None:
        scores = [1] * len(boxes)
    box_num = len(boxes)
    for i in range(box_num):
        if scores is not None and (scores[i] < drop_score or
                                   math.isnan(scores[i])):
            continue
        box = np.reshape(np.array(boxes[i]), [-1, 1, 2]).astype(np.int64)
        image = cv2.polylines(np.array(image), [box], True, (255, 0, 0), 2)
    if txts is not None:
        img = np.array(resize_img(image, input_size=600))
        txt_img = text_visual(
            txts,
            scores,
            img_h=img.shape[0],
            img_w=600,
            threshold=drop_score,
            font_path=font_path)
        img = np.concatenate([np.array(img), np.array(txt_img)], axis=1)
        return img
    return image


def draw_ocr_box_txt(image,
                     boxes,
                     txts,
                     scores=None,
                     drop_score=0.5,
                     font_path="./doc/simfang.ttf"):
    h, w = image.height, image.width
    img_left = image.copy()
    img_right = Image.new('RGB', (w, h), (255, 255, 255))

    import random

    random.seed(0)
    draw_left = ImageDraw.Draw(img_left)
    draw_right = ImageDraw.Draw(img_right)
    for idx, (box, txt) in enumerate(zip(boxes, txts)):
        if scores is not None and scores[idx] < drop_score:
            continue
        color = (random.randint(0, 255), random.randint(0, 255),
                 random.randint(0, 255))
        draw_left.polygon(box, fill=color)
        draw_right.polygon(
            [
                box[0][0], box[0][1], box[1][0], box[1][1], box[2][0],
                box[2][1], box[3][0], box[3][1]
            ],
            outline=color)
        box_height = math.sqrt((box[0][0] - box[3][0])**2 + (box[0][1] - box[3][
            1])**2)
        box_width = math.sqrt((box[0][0] - box[1][0])**2 + (box[0][1] - box[1][
            1])**2)
        if box_height > 2 * box_width:
            font_size = max(int(box_width * 0.9), 10)
            font = ImageFont.truetype(font_path, font_size, encoding="utf-8")
            cur_y = box[0][1]
            for c in txt:
                char_size = font.getsize(c)
                draw_right.text(
                    (box[0][0] + 3, cur_y), c, fill=(0, 0, 0), font=font)
                cur_y += char_size[1]
        else:
            font_size = max(int(box_height * 0.8), 10)
            font = ImageFont.truetype(font_path, font_size, encoding="utf-8")
            draw_right.text(
                [box[0][0], box[0][1]], txt, fill=(0, 0, 0), font=font)
    img_left = Image.blend(image, img_left, 0.5)
    img_show = Image.new('RGB', (w * 2, h), (255, 255, 255))
    img_show.paste(img_left, (0, 0, w, h))
    img_show.paste(img_right, (w, 0, w * 2, h))
    return np.array(img_show)


def str_count(s):
    """
    Count the number of Chinese characters,
    a single English character and a single number
    equal to half the length of Chinese characters.
    args:
        s(string): the input of string
    return(int):
        the number of Chinese characters
    """
    import string
    count_zh = count_pu = 0
    s_len = len(s)
    en_dg_count = 0
    for c in s:
        if c in string.ascii_letters or c.isdigit() or c.isspace():
            en_dg_count += 1
        elif c.isalpha():
            count_zh += 1
        else:
            count_pu += 1
    return s_len - math.ceil(en_dg_count / 2)


def text_visual(texts,
                scores,
                img_h=400,
                img_w=600,
                threshold=0.,
                font_path="./doc/simfang.ttf"):
    """
    create new blank img and draw txt on it
    args:
        texts(list): the text will be draw
        scores(list|None): corresponding score of each txt
        img_h(int): the height of blank img
        img_w(int): the width of blank img
        font_path: the path of font which is used to draw text
    return(array):
    """
    if scores is not None:
        assert len(texts) == len(
            scores), "The number of txts and corresponding scores must match"

    def create_blank_img():
        blank_img = np.ones(shape=[img_h, img_w], dtype=np.int8) * 255
        blank_img[:, img_w - 1:] = 0
        blank_img = Image.fromarray(blank_img).convert("RGB")
        draw_txt = ImageDraw.Draw(blank_img)
        return blank_img, draw_txt

    blank_img, draw_txt = create_blank_img()

    font_size = 20
    txt_color = (0, 0, 0)
    font = ImageFont.truetype(font_path, font_size, encoding="utf-8")

    gap = font_size + 5
    txt_img_list = []
    count, index = 1, 0
    for idx, txt in enumerate(texts):
        index += 1
        if scores[idx] < threshold or math.isnan(scores[idx]):
            index -= 1
            continue
        first_line = True
        while str_count(txt) >= img_w // font_size - 4:
            tmp = txt
            txt = tmp[:img_w // font_size - 4]
            if first_line:
                new_txt = str(index) + ': ' + txt
                first_line = False
            else:
                new_txt = '    ' + txt
            draw_txt.text((0, gap * count), new_txt, txt_color, font=font)
            txt = tmp[img_w // font_size - 4:]
            if count >= img_h // gap - 1:
                txt_img_list.append(np.array(blank_img))
                blank_img, draw_txt = create_blank_img()
                count = 0
            count += 1
        if first_line:
            new_txt = str(index) + ': ' + txt + '   ' + '%.3f' % (scores[idx])
        else:
            new_txt = "  " + txt + "  " + '%.3f' % (scores[idx])
        draw_txt.text((0, gap * count), new_txt, txt_color, font=font)
        # whether add new blank img or not
        if count >= img_h // gap - 1 and idx + 1 < len(texts):
            txt_img_list.append(np.array(blank_img))
            blank_img, draw_txt = create_blank_img()
            count = 0
        count += 1
    txt_img_list.append(np.array(blank_img))
    if len(txt_img_list) == 1:
        blank_img = np.array(txt_img_list[0])
    else:
        blank_img = np.concatenate(txt_img_list, axis=1)
    return np.array(blank_img)


def base64_to_cv2(b64str):
    import base64
    data = base64.b64decode(b64str.encode('utf8'))
    data = np.fromstring(data, np.uint8)
    data = cv2.imdecode(data, cv2.IMREAD_COLOR)
    return data


def draw_boxes(image, boxes, scores=None, drop_score=0.5):
    if scores is None:
        scores = [1] * len(boxes)
    for (box, score) in zip(boxes, scores):
        if score < drop_score:
            continue
        box = np.reshape(np.array(box), [-1, 1, 2]).astype(np.int64)
        image = cv2.polylines(np.array(image), [box], True, (255, 0, 0), 2)
    return image


def get_current_memory_mb(gpu_id=None):
    """
    It is used to Obtain the memory usage of the CPU and GPU during the running of the program.
    And this function Current program is time-consuming.
    """
    import pynvml
    import psutil
    import GPUtil
    pid = os.getpid()
    p = psutil.Process(pid)
    info = p.memory_full_info()
    cpu_mem = info.uss / 1024. / 1024.
    gpu_mem = 0
    gpu_percent = 0
    if gpu_id is not None:
        GPUs = GPUtil.getGPUs()
        gpu_load = GPUs[gpu_id].load
        gpu_percent = gpu_load
        pynvml.nvmlInit()
        handle = pynvml.nvmlDeviceGetHandleByIndex(0)
        meminfo = pynvml.nvmlDeviceGetMemoryInfo(handle)
        gpu_mem = meminfo.used / 1024. / 1024.
    return round(cpu_mem, 4), round(gpu_mem, 4), round(gpu_percent, 4)


if __name__ == '__main__':
    pass<|MERGE_RESOLUTION|>--- conflicted
+++ resolved
@@ -23,10 +23,6 @@
 from paddle import inference
 import time
 from ppocr.utils.logging import get_logger
-<<<<<<< HEAD
-logger = get_logger()
-=======
->>>>>>> 389e7f57
 
 logger = get_logger()
 
@@ -114,16 +110,14 @@
     parser.add_argument("--total_process_num", type=int, default=1)
     parser.add_argument("--process_id", type=int, default=0)
 
-<<<<<<< HEAD
     parser.add_argument("--benchmark", type=bool, default=False)
     parser.add_argument("--save_log_path", type=str, default="./log_output/")
-=======
+
     return parser
 
 
 def parse_args():
     parser = init_args()
->>>>>>> 389e7f57
     return parser.parse_args()
 
 
@@ -320,10 +314,7 @@
         if hasattr(args, "cpu_threads"):
             config.set_cpu_math_library_num_threads(args.cpu_threads)
         else:
-<<<<<<< HEAD
-=======
             # default cpu threads as 10
->>>>>>> 389e7f57
             config.set_cpu_math_library_num_threads(10)
         if args.enable_mkldnn:
             # cache 10 different shapes for mkldnn to avoid memory leak
