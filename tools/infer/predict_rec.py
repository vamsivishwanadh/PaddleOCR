# Copyright (c) 2020 PaddlePaddle Authors. All Rights Reserved.
#
# Licensed under the Apache License, Version 2.0 (the "License");
# you may not use this file except in compliance with the License.
# You may obtain a copy of the License at
#
#     http://www.apache.org/licenses/LICENSE-2.0
#
# Unless required by applicable law or agreed to in writing, software
# distributed under the License is distributed on an "AS IS" BASIS,
# WITHOUT WARRANTIES OR CONDITIONS OF ANY KIND, either express or implied.
# See the License for the specific language governing permissions and
# limitations under the License.
import os
import sys

__dir__ = os.path.dirname(os.path.abspath(__file__))
sys.path.append(__dir__)
sys.path.append(os.path.abspath(os.path.join(__dir__, '../..')))

os.environ["FLAGS_allocator_strategy"] = 'auto_growth'

import cv2
import numpy as np
import math
import time
import traceback
import paddle

import tools.infer.utility as utility
import tools.infer.benchmark_utils as benchmark_utils
from ppocr.postprocess import build_post_process
from ppocr.utils.logging import get_logger
from ppocr.utils.utility import get_image_file_list, check_and_read_gif

logger = get_logger()


class TextRecognizer(object):
    def __init__(self, args):
        self.rec_image_shape = [int(v) for v in args.rec_image_shape.split(",")]
        self.character_type = args.rec_char_type
        self.rec_batch_num = args.rec_batch_num
        self.rec_algorithm = args.rec_algorithm
        postprocess_params = {
            'name': 'CTCLabelDecode',
            "character_type": args.rec_char_type,
            "character_dict_path": args.rec_char_dict_path,
            "use_space_char": args.use_space_char
        }
        if self.rec_algorithm == "SRN":
            postprocess_params = {
                'name': 'SRNLabelDecode',
                "character_type": args.rec_char_type,
                "character_dict_path": args.rec_char_dict_path,
                "use_space_char": args.use_space_char
            }
        elif self.rec_algorithm == "RARE":
            postprocess_params = {
                'name': 'AttnLabelDecode',
                "character_type": args.rec_char_type,
                "character_dict_path": args.rec_char_dict_path,
                "use_space_char": args.use_space_char
            }
        self.postprocess_op = build_post_process(postprocess_params)
        self.predictor, self.input_tensor, self.output_tensors, self.config = \
            utility.create_predictor(args, 'rec', logger)

        self.rec_times = utility.Timer()

    def resize_norm_img(self, img, max_wh_ratio):
        imgC, imgH, imgW = self.rec_image_shape
        assert imgC == img.shape[2]
        if self.character_type == "ch":
            imgW = int((32 * max_wh_ratio))
        h, w = img.shape[:2]
        ratio = w / float(h)
        if math.ceil(imgH * ratio) > imgW:
            resized_w = imgW
        else:
            resized_w = int(math.ceil(imgH * ratio))
        resized_image = cv2.resize(img, (resized_w, imgH))
        resized_image = resized_image.astype('float32')
        resized_image = resized_image.transpose((2, 0, 1)) / 255
        resized_image -= 0.5
        resized_image /= 0.5
        padding_im = np.zeros((imgC, imgH, imgW), dtype=np.float32)
        padding_im[:, :, 0:resized_w] = resized_image
        return padding_im

    def resize_norm_img_srn(self, img, image_shape):
        imgC, imgH, imgW = image_shape

        img_black = np.zeros((imgH, imgW))
        im_hei = img.shape[0]
        im_wid = img.shape[1]

        if im_wid <= im_hei * 1:
            img_new = cv2.resize(img, (imgH * 1, imgH))
        elif im_wid <= im_hei * 2:
            img_new = cv2.resize(img, (imgH * 2, imgH))
        elif im_wid <= im_hei * 3:
            img_new = cv2.resize(img, (imgH * 3, imgH))
        else:
            img_new = cv2.resize(img, (imgW, imgH))

        img_np = np.asarray(img_new)
        img_np = cv2.cvtColor(img_np, cv2.COLOR_BGR2GRAY)
        img_black[:, 0:img_np.shape[1]] = img_np
        img_black = img_black[:, :, np.newaxis]

        row, col, c = img_black.shape
        c = 1

        return np.reshape(img_black, (c, row, col)).astype(np.float32)

    def srn_other_inputs(self, image_shape, num_heads, max_text_length):

        imgC, imgH, imgW = image_shape
        feature_dim = int((imgH / 8) * (imgW / 8))

        encoder_word_pos = np.array(range(0, feature_dim)).reshape(
            (feature_dim, 1)).astype('int64')
        gsrm_word_pos = np.array(range(0, max_text_length)).reshape(
            (max_text_length, 1)).astype('int64')

        gsrm_attn_bias_data = np.ones((1, max_text_length, max_text_length))
        gsrm_slf_attn_bias1 = np.triu(gsrm_attn_bias_data, 1).reshape(
            [-1, 1, max_text_length, max_text_length])
        gsrm_slf_attn_bias1 = np.tile(
            gsrm_slf_attn_bias1,
            [1, num_heads, 1, 1]).astype('float32') * [-1e9]

        gsrm_slf_attn_bias2 = np.tril(gsrm_attn_bias_data, -1).reshape(
            [-1, 1, max_text_length, max_text_length])
        gsrm_slf_attn_bias2 = np.tile(
            gsrm_slf_attn_bias2,
            [1, num_heads, 1, 1]).astype('float32') * [-1e9]

        encoder_word_pos = encoder_word_pos[np.newaxis, :]
        gsrm_word_pos = gsrm_word_pos[np.newaxis, :]

        return [
            encoder_word_pos, gsrm_word_pos, gsrm_slf_attn_bias1,
            gsrm_slf_attn_bias2
        ]

    def process_image_srn(self, img, image_shape, num_heads, max_text_length):
        norm_img = self.resize_norm_img_srn(img, image_shape)
        norm_img = norm_img[np.newaxis, :]

        [encoder_word_pos, gsrm_word_pos, gsrm_slf_attn_bias1, gsrm_slf_attn_bias2] = \
            self.srn_other_inputs(image_shape, num_heads, max_text_length)

        gsrm_slf_attn_bias1 = gsrm_slf_attn_bias1.astype(np.float32)
        gsrm_slf_attn_bias2 = gsrm_slf_attn_bias2.astype(np.float32)
        encoder_word_pos = encoder_word_pos.astype(np.int64)
        gsrm_word_pos = gsrm_word_pos.astype(np.int64)

        return (norm_img, encoder_word_pos, gsrm_word_pos, gsrm_slf_attn_bias1,
                gsrm_slf_attn_bias2)

    def __call__(self, img_list):
        img_num = len(img_list)
        # Calculate the aspect ratio of all text bars
        width_list = []
        for img in img_list:
            width_list.append(img.shape[1] / float(img.shape[0]))
        # Sorting can speed up the recognition process
        indices = np.argsort(np.array(width_list))
        self.rec_times.total_time.start()
        rec_res = [['', 0.0]] * img_num
        batch_num = self.rec_batch_num
        for beg_img_no in range(0, img_num, batch_num):
            end_img_no = min(img_num, beg_img_no + batch_num)
            norm_img_batch = []
            max_wh_ratio = 0
            self.rec_times.preprocess_time.start()
            for ino in range(beg_img_no, end_img_no):
                h, w = img_list[indices[ino]].shape[0:2]
                wh_ratio = w * 1.0 / h
                max_wh_ratio = max(max_wh_ratio, wh_ratio)
            for ino in range(beg_img_no, end_img_no):
                if self.rec_algorithm != "SRN":
                    norm_img = self.resize_norm_img(img_list[indices[ino]],
                                                    max_wh_ratio)
                    norm_img = norm_img[np.newaxis, :]
                    norm_img_batch.append(norm_img)
                else:
                    norm_img = self.process_image_srn(
                        img_list[indices[ino]], self.rec_image_shape, 8, 25)
                    encoder_word_pos_list = []
                    gsrm_word_pos_list = []
                    gsrm_slf_attn_bias1_list = []
                    gsrm_slf_attn_bias2_list = []
                    encoder_word_pos_list.append(norm_img[1])
                    gsrm_word_pos_list.append(norm_img[2])
                    gsrm_slf_attn_bias1_list.append(norm_img[3])
                    gsrm_slf_attn_bias2_list.append(norm_img[4])
                    norm_img_batch.append(norm_img[0])
            norm_img_batch = np.concatenate(norm_img_batch)
            norm_img_batch = norm_img_batch.copy()

            if self.rec_algorithm == "SRN":
                encoder_word_pos_list = np.concatenate(encoder_word_pos_list)
                gsrm_word_pos_list = np.concatenate(gsrm_word_pos_list)
                gsrm_slf_attn_bias1_list = np.concatenate(
                    gsrm_slf_attn_bias1_list)
                gsrm_slf_attn_bias2_list = np.concatenate(
                    gsrm_slf_attn_bias2_list)

                inputs = [
                    norm_img_batch,
                    encoder_word_pos_list,
                    gsrm_word_pos_list,
                    gsrm_slf_attn_bias1_list,
                    gsrm_slf_attn_bias2_list,
                ]
                self.rec_times.preprocess_time.end()
                self.rec_times.inference_time.start()
                input_names = self.predictor.get_input_names()
                for i in range(len(input_names)):
                    input_tensor = self.predictor.get_input_handle(input_names[
                        i])
                    input_tensor.copy_from_cpu(inputs[i])
                self.predictor.run()
                self.rec_times.inference_time.end()
                outputs = []
                for output_tensor in self.output_tensors:
                    output = output_tensor.copy_to_cpu()
                    outputs.append(output)
                preds = {"predict": outputs[2]}
            else:
                self.rec_times.preprocess_time.end()
                self.rec_times.inference_time.start()
                self.input_tensor.copy_from_cpu(norm_img_batch)
                self.predictor.run()

                outputs = []
                for output_tensor in self.output_tensors:
                    output = output_tensor.copy_to_cpu()
                    outputs.append(output)
                preds = outputs[0]
            self.rec_times.inference_time.end()
            self.rec_times.postprocess_time.start()
            rec_result = self.postprocess_op(preds)
            for rno in range(len(rec_result)):
                rec_res[indices[beg_img_no + rno]] = rec_result[rno]
            self.rec_times.postprocess_time.end()
            self.rec_times.img_num += int(norm_img_batch.shape[0])
        self.rec_times.total_time.end()
        return rec_res, self.rec_times.total_time.value()


def main(args):
    image_file_list = get_image_file_list(args.image_dir)
    text_recognizer = TextRecognizer(args)
    valid_image_file_list = []
    img_list = []
<<<<<<< HEAD
    # warmup 10 times
    if args.warmup:
        img = np.random.uniform(0, 255, [32, 320, 3]).astype(np.uint8)
        for i in range(10):
            res = text_recognizer([img])

    for idx, image_file in enumerate(image_file_list):
=======
    cpu_mem, gpu_mem, gpu_util = 0, 0, 0
    count = 0

    # warmup 10 times
    fake_img = np.random.uniform(-1, 1, [1, 32, 320, 3]).astype(np.float32)
    for i in range(10):
        dt_boxes, _ = text_recognizer(fake_img)

    for image_file in image_file_list:
>>>>>>> d93a445d
        img, flag = check_and_read_gif(image_file)
        if not flag:
            img = cv2.imread(image_file)
        if img is None:
            logger.info("error in loading image:{}".format(image_file))
            continue
        valid_image_file_list.append(image_file)
        img_list.append(img)
    try:
        rec_res, _ = text_recognizer(img_list)
        if args.benchmark:
            cm, gm, gu = utility.get_current_memory_mb(0)
            cpu_mem += cm
            gpu_mem += gm
            gpu_util += gu
            count += 1

    except Exception as E:
        logger.info(traceback.format_exc())
        logger.info(E)
        exit()
    for ino in range(len(img_list)):
        logger.info("Predicts of {}:{}".format(valid_image_file_list[ino],
                                               rec_res[ino]))
    if args.benchmark:
        mems = {
            'cpu_rss_mb': cpu_mem / count,
            'gpu_rss_mb': gpu_mem / count,
            'gpu_util': gpu_util * 100 / count
        }
    else:
        mems = None
    logger.info("The predict time about recognizer module is as follows: ")
    rec_time_dict = text_recognizer.rec_times.report(average=True)
    rec_model_name = args.rec_model_dir

    if args.benchmark:
        # construct log information
        model_info = {
            'model_name': args.rec_model_dir.split('/')[-1],
            'precision': args.precision
        }
        data_info = {
            'batch_size': args.rec_batch_num,
            'shape': 'dynamic_shape',
            'data_num': rec_time_dict['img_num']
        }
        perf_info = {
            'preprocess_time_s': rec_time_dict['preprocess_time'],
            'inference_time_s': rec_time_dict['inference_time'],
            'postprocess_time_s': rec_time_dict['postprocess_time'],
            'total_time_s': rec_time_dict['total_time']
        }
        benchmark_log = benchmark_utils.PaddleInferBenchmark(
            text_recognizer.config, model_info, data_info, perf_info, mems)
        benchmark_log("Rec")


if __name__ == "__main__":
    main(utility.parse_args())<|MERGE_RESOLUTION|>--- conflicted
+++ resolved
@@ -257,25 +257,17 @@
     text_recognizer = TextRecognizer(args)
     valid_image_file_list = []
     img_list = []
-<<<<<<< HEAD
+
     # warmup 10 times
     if args.warmup:
         img = np.random.uniform(0, 255, [32, 320, 3]).astype(np.uint8)
         for i in range(10):
             res = text_recognizer([img])
 
-    for idx, image_file in enumerate(image_file_list):
-=======
     cpu_mem, gpu_mem, gpu_util = 0, 0, 0
     count = 0
 
-    # warmup 10 times
-    fake_img = np.random.uniform(-1, 1, [1, 32, 320, 3]).astype(np.float32)
-    for i in range(10):
-        dt_boxes, _ = text_recognizer(fake_img)
-
     for image_file in image_file_list:
->>>>>>> d93a445d
         img, flag = check_and_read_gif(image_file)
         if not flag:
             img = cv2.imread(image_file)
