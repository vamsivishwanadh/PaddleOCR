# Copyright (c) 2020 PaddlePaddle Authors. All Rights Reserved.
#
# Licensed under the Apache License, Version 2.0 (the "License");
# you may not use this file except in compliance with the License.
# You may obtain a copy of the License at
#
#     http://www.apache.org/licenses/LICENSE-2.0
#
# Unless required by applicable law or agreed to in writing, software
# distributed under the License is distributed on an "AS IS" BASIS,
# WITHOUT WARRANTIES OR CONDITIONS OF ANY KIND, either express or implied.
# See the License for the specific language governing permissions and
# limitations under the License.
import os
import sys
from PIL import Image
__dir__ = os.path.dirname(os.path.abspath(__file__))
sys.path.append(__dir__)
sys.path.insert(0, os.path.abspath(os.path.join(__dir__, '../..')))

os.environ["FLAGS_allocator_strategy"] = 'auto_growth'

import cv2
import numpy as np
import math
import time
import traceback
import paddle

import tools.infer.utility as utility
from ppocr.postprocess import build_post_process
from ppocr.utils.logging import get_logger
from ppocr.utils.utility import get_image_file_list, check_and_read

logger = get_logger()


class TextRecognizer(object):
    def __init__(self, args):
        self.rec_image_shape = [int(v) for v in args.rec_image_shape.split(",")]
        self.rec_batch_num = args.rec_batch_num
        self.rec_algorithm = args.rec_algorithm
        postprocess_params = {
            'name': 'CTCLabelDecode',
            "character_dict_path": args.rec_char_dict_path,
            "use_space_char": args.use_space_char
        }
        if self.rec_algorithm == "SRN":
            postprocess_params = {
                'name': 'SRNLabelDecode',
                "character_dict_path": args.rec_char_dict_path,
                "use_space_char": args.use_space_char
            }
        elif self.rec_algorithm == "RARE":
            postprocess_params = {
                'name': 'AttnLabelDecode',
                "character_dict_path": args.rec_char_dict_path,
                "use_space_char": args.use_space_char
            }
        elif self.rec_algorithm == 'NRTR':
            postprocess_params = {
                'name': 'NRTRLabelDecode',
                "character_dict_path": args.rec_char_dict_path,
                "use_space_char": args.use_space_char
            }
        elif self.rec_algorithm == "SAR":
            postprocess_params = {
                'name': 'SARLabelDecode',
                "character_dict_path": args.rec_char_dict_path,
                "use_space_char": args.use_space_char
            }
        elif self.rec_algorithm == "VisionLAN":
            postprocess_params = {
                'name': 'VLLabelDecode',
                "character_dict_path": args.rec_char_dict_path,
                "use_space_char": args.use_space_char
            }
        elif self.rec_algorithm == 'ViTSTR':
            postprocess_params = {
                'name': 'ViTSTRLabelDecode',
                "character_dict_path": args.rec_char_dict_path,
                "use_space_char": args.use_space_char
            }
        elif self.rec_algorithm == 'ABINet':
            postprocess_params = {
                'name': 'ABINetLabelDecode',
                "character_dict_path": args.rec_char_dict_path,
                "use_space_char": args.use_space_char
            }
        elif self.rec_algorithm == "SPIN":
            postprocess_params = {
                'name': 'SPINLabelDecode',
                "character_dict_path": args.rec_char_dict_path,
                "use_space_char": args.use_space_char
            }
        elif self.rec_algorithm == "RobustScanner":
            postprocess_params = {
                'name': 'SARLabelDecode',
                "character_dict_path": args.rec_char_dict_path,
                "use_space_char": args.use_space_char,
                "rm_symbol": True
            }
<<<<<<< HEAD
        elif self.rec_algorithm == 'RFL':
            postprocess_params = {
                'name': 'RFLLabelDecode',
                "character_dict_path": None,
                "use_space_char": args.use_space_char
            }
=======
        elif self.rec_algorithm == "PREN":
            postprocess_params = {'name': 'PRENLabelDecode'}
>>>>>>> 059349ab
        self.postprocess_op = build_post_process(postprocess_params)
        self.predictor, self.input_tensor, self.output_tensors, self.config = \
            utility.create_predictor(args, 'rec', logger)
        self.benchmark = args.benchmark
        self.use_onnx = args.use_onnx
        if args.benchmark:
            import auto_log
            pid = os.getpid()
            gpu_id = utility.get_infer_gpuid()
            self.autolog = auto_log.AutoLogger(
                model_name="rec",
                model_precision=args.precision,
                batch_size=args.rec_batch_num,
                data_shape="dynamic",
                save_path=None,  #args.save_log_path,
                inference_config=self.config,
                pids=pid,
                process_name=None,
                gpu_ids=gpu_id if args.use_gpu else None,
                time_keys=[
                    'preprocess_time', 'inference_time', 'postprocess_time'
                ],
                warmup=0,
                logger=logger)

    def resize_norm_img(self, img, max_wh_ratio):
        imgC, imgH, imgW = self.rec_image_shape
        if self.rec_algorithm == 'NRTR' or self.rec_algorithm == 'ViTSTR':
            img = cv2.cvtColor(img, cv2.COLOR_BGR2GRAY)
            # return padding_im
            image_pil = Image.fromarray(np.uint8(img))
            if self.rec_algorithm == 'ViTSTR':
                img = image_pil.resize([imgW, imgH], Image.BICUBIC)
            else:
                img = image_pil.resize([imgW, imgH], Image.ANTIALIAS)
            img = np.array(img)
            norm_img = np.expand_dims(img, -1)
            norm_img = norm_img.transpose((2, 0, 1))
            if self.rec_algorithm == 'ViTSTR':
                norm_img = norm_img.astype(np.float32) / 255.
            else:
                norm_img = norm_img.astype(np.float32) / 128. - 1.
            return norm_img
        elif self.rec_algorithm == 'RFL':
            img = cv2.cvtColor(img, cv2.COLOR_BGR2GRAY)
            resized_image = cv2.resize(
                img, (imgW, imgH), interpolation=cv2.INTER_CUBIC)
            resized_image = resized_image.astype('float32')
            resized_image = resized_image / 255
            resized_image = resized_image[np.newaxis, :]
            resized_image -= 0.5
            resized_image /= 0.5
            return resized_image

        assert imgC == img.shape[2]
        imgW = int((imgH * max_wh_ratio))
        if self.use_onnx:
            w = self.input_tensor.shape[3:][0]
            if w is not None and w > 0:
                imgW = w

        h, w = img.shape[:2]
        ratio = w / float(h)
        if math.ceil(imgH * ratio) > imgW:
            resized_w = imgW
        else:
            resized_w = int(math.ceil(imgH * ratio))
        if self.rec_algorithm == 'RARE':
            if resized_w > self.rec_image_shape[2]:
                resized_w = self.rec_image_shape[2]
            imgW = self.rec_image_shape[2]
        resized_image = cv2.resize(img, (resized_w, imgH))
        resized_image = resized_image.astype('float32')
        resized_image = resized_image.transpose((2, 0, 1)) / 255
        resized_image -= 0.5
        resized_image /= 0.5
        padding_im = np.zeros((imgC, imgH, imgW), dtype=np.float32)
        padding_im[:, :, 0:resized_w] = resized_image
        return padding_im

    def resize_norm_img_vl(self, img, image_shape):

        imgC, imgH, imgW = image_shape
        img = img[:, :, ::-1]  # bgr2rgb
        resized_image = cv2.resize(
            img, (imgW, imgH), interpolation=cv2.INTER_LINEAR)
        resized_image = resized_image.astype('float32')
        resized_image = resized_image.transpose((2, 0, 1)) / 255
        return resized_image

    def resize_norm_img_srn(self, img, image_shape):
        imgC, imgH, imgW = image_shape

        img_black = np.zeros((imgH, imgW))
        im_hei = img.shape[0]
        im_wid = img.shape[1]

        if im_wid <= im_hei * 1:
            img_new = cv2.resize(img, (imgH * 1, imgH))
        elif im_wid <= im_hei * 2:
            img_new = cv2.resize(img, (imgH * 2, imgH))
        elif im_wid <= im_hei * 3:
            img_new = cv2.resize(img, (imgH * 3, imgH))
        else:
            img_new = cv2.resize(img, (imgW, imgH))

        img_np = np.asarray(img_new)
        img_np = cv2.cvtColor(img_np, cv2.COLOR_BGR2GRAY)
        img_black[:, 0:img_np.shape[1]] = img_np
        img_black = img_black[:, :, np.newaxis]

        row, col, c = img_black.shape
        c = 1

        return np.reshape(img_black, (c, row, col)).astype(np.float32)

    def srn_other_inputs(self, image_shape, num_heads, max_text_length):

        imgC, imgH, imgW = image_shape
        feature_dim = int((imgH / 8) * (imgW / 8))

        encoder_word_pos = np.array(range(0, feature_dim)).reshape(
            (feature_dim, 1)).astype('int64')
        gsrm_word_pos = np.array(range(0, max_text_length)).reshape(
            (max_text_length, 1)).astype('int64')

        gsrm_attn_bias_data = np.ones((1, max_text_length, max_text_length))
        gsrm_slf_attn_bias1 = np.triu(gsrm_attn_bias_data, 1).reshape(
            [-1, 1, max_text_length, max_text_length])
        gsrm_slf_attn_bias1 = np.tile(
            gsrm_slf_attn_bias1,
            [1, num_heads, 1, 1]).astype('float32') * [-1e9]

        gsrm_slf_attn_bias2 = np.tril(gsrm_attn_bias_data, -1).reshape(
            [-1, 1, max_text_length, max_text_length])
        gsrm_slf_attn_bias2 = np.tile(
            gsrm_slf_attn_bias2,
            [1, num_heads, 1, 1]).astype('float32') * [-1e9]

        encoder_word_pos = encoder_word_pos[np.newaxis, :]
        gsrm_word_pos = gsrm_word_pos[np.newaxis, :]

        return [
            encoder_word_pos, gsrm_word_pos, gsrm_slf_attn_bias1,
            gsrm_slf_attn_bias2
        ]

    def process_image_srn(self, img, image_shape, num_heads, max_text_length):
        norm_img = self.resize_norm_img_srn(img, image_shape)
        norm_img = norm_img[np.newaxis, :]

        [encoder_word_pos, gsrm_word_pos, gsrm_slf_attn_bias1, gsrm_slf_attn_bias2] = \
            self.srn_other_inputs(image_shape, num_heads, max_text_length)

        gsrm_slf_attn_bias1 = gsrm_slf_attn_bias1.astype(np.float32)
        gsrm_slf_attn_bias2 = gsrm_slf_attn_bias2.astype(np.float32)
        encoder_word_pos = encoder_word_pos.astype(np.int64)
        gsrm_word_pos = gsrm_word_pos.astype(np.int64)

        return (norm_img, encoder_word_pos, gsrm_word_pos, gsrm_slf_attn_bias1,
                gsrm_slf_attn_bias2)

    def resize_norm_img_sar(self, img, image_shape,
                            width_downsample_ratio=0.25):
        imgC, imgH, imgW_min, imgW_max = image_shape
        h = img.shape[0]
        w = img.shape[1]
        valid_ratio = 1.0
        # make sure new_width is an integral multiple of width_divisor.
        width_divisor = int(1 / width_downsample_ratio)
        # resize
        ratio = w / float(h)
        resize_w = math.ceil(imgH * ratio)
        if resize_w % width_divisor != 0:
            resize_w = round(resize_w / width_divisor) * width_divisor
        if imgW_min is not None:
            resize_w = max(imgW_min, resize_w)
        if imgW_max is not None:
            valid_ratio = min(1.0, 1.0 * resize_w / imgW_max)
            resize_w = min(imgW_max, resize_w)
        resized_image = cv2.resize(img, (resize_w, imgH))
        resized_image = resized_image.astype('float32')
        # norm 
        if image_shape[0] == 1:
            resized_image = resized_image / 255
            resized_image = resized_image[np.newaxis, :]
        else:
            resized_image = resized_image.transpose((2, 0, 1)) / 255
        resized_image -= 0.5
        resized_image /= 0.5
        resize_shape = resized_image.shape
        padding_im = -1.0 * np.ones((imgC, imgH, imgW_max), dtype=np.float32)
        padding_im[:, :, 0:resize_w] = resized_image
        pad_shape = padding_im.shape

        return padding_im, resize_shape, pad_shape, valid_ratio

    def resize_norm_img_spin(self, img):
        img = cv2.cvtColor(img, cv2.COLOR_BGR2GRAY)
        # return padding_im
        img = cv2.resize(img, tuple([100, 32]), cv2.INTER_CUBIC)
        img = np.array(img, np.float32)
        img = np.expand_dims(img, -1)
        img = img.transpose((2, 0, 1))
        mean = [127.5]
        std = [127.5]
        mean = np.array(mean, dtype=np.float32)
        std = np.array(std, dtype=np.float32)
        mean = np.float32(mean.reshape(1, -1))
        stdinv = 1 / np.float32(std.reshape(1, -1))
        img -= mean
        img *= stdinv
        return img

    def resize_norm_img_svtr(self, img, image_shape):

        imgC, imgH, imgW = image_shape
        resized_image = cv2.resize(
            img, (imgW, imgH), interpolation=cv2.INTER_LINEAR)
        resized_image = resized_image.astype('float32')
        resized_image = resized_image.transpose((2, 0, 1)) / 255
        resized_image -= 0.5
        resized_image /= 0.5
        return resized_image

    def resize_norm_img_abinet(self, img, image_shape):

        imgC, imgH, imgW = image_shape

        resized_image = cv2.resize(
            img, (imgW, imgH), interpolation=cv2.INTER_LINEAR)
        resized_image = resized_image.astype('float32')
        resized_image = resized_image / 255.

        mean = np.array([0.485, 0.456, 0.406])
        std = np.array([0.229, 0.224, 0.225])
        resized_image = (
            resized_image - mean[None, None, ...]) / std[None, None, ...]
        resized_image = resized_image.transpose((2, 0, 1))
        resized_image = resized_image.astype('float32')

        return resized_image

    def __call__(self, img_list):
        img_num = len(img_list)
        # Calculate the aspect ratio of all text bars
        width_list = []
        for img in img_list:
            width_list.append(img.shape[1] / float(img.shape[0]))
        # Sorting can speed up the recognition process
        indices = np.argsort(np.array(width_list))
        rec_res = [['', 0.0]] * img_num
        batch_num = self.rec_batch_num
        st = time.time()
        if self.benchmark:
            self.autolog.times.start()
        for beg_img_no in range(0, img_num, batch_num):
            end_img_no = min(img_num, beg_img_no + batch_num)
            norm_img_batch = []
            if self.rec_algorithm == "SRN":
                encoder_word_pos_list = []
                gsrm_word_pos_list = []
                gsrm_slf_attn_bias1_list = []
                gsrm_slf_attn_bias2_list = []
            if self.rec_algorithm == "SAR":
                valid_ratios = []
            imgC, imgH, imgW = self.rec_image_shape[:3]
            max_wh_ratio = imgW / imgH
            # max_wh_ratio = 0
            for ino in range(beg_img_no, end_img_no):
                h, w = img_list[indices[ino]].shape[0:2]
                wh_ratio = w * 1.0 / h
                max_wh_ratio = max(max_wh_ratio, wh_ratio)
            for ino in range(beg_img_no, end_img_no):
                if self.rec_algorithm == "SAR":
                    norm_img, _, _, valid_ratio = self.resize_norm_img_sar(
                        img_list[indices[ino]], self.rec_image_shape)
                    norm_img = norm_img[np.newaxis, :]
                    valid_ratio = np.expand_dims(valid_ratio, axis=0)
                    valid_ratios.append(valid_ratio)
                    norm_img_batch.append(norm_img)
                elif self.rec_algorithm == "SRN":
                    norm_img = self.process_image_srn(
                        img_list[indices[ino]], self.rec_image_shape, 8, 25)
                    encoder_word_pos_list.append(norm_img[1])
                    gsrm_word_pos_list.append(norm_img[2])
                    gsrm_slf_attn_bias1_list.append(norm_img[3])
                    gsrm_slf_attn_bias2_list.append(norm_img[4])
                    norm_img_batch.append(norm_img[0])
                elif self.rec_algorithm == "SVTR":
                    norm_img = self.resize_norm_img_svtr(img_list[indices[ino]],
                                                         self.rec_image_shape)
                    norm_img = norm_img[np.newaxis, :]
                    norm_img_batch.append(norm_img)
                elif self.rec_algorithm in ["VisionLAN", "PREN"]:
                    norm_img = self.resize_norm_img_vl(img_list[indices[ino]],
                                                       self.rec_image_shape)
                    norm_img = norm_img[np.newaxis, :]
                    norm_img_batch.append(norm_img)
                elif self.rec_algorithm == 'SPIN':
                    norm_img = self.resize_norm_img_spin(img_list[indices[ino]])
                    norm_img = norm_img[np.newaxis, :]
                    norm_img_batch.append(norm_img)
                elif self.rec_algorithm == "ABINet":
                    norm_img = self.resize_norm_img_abinet(
                        img_list[indices[ino]], self.rec_image_shape)
                    norm_img = norm_img[np.newaxis, :]
                    norm_img_batch.append(norm_img)
                elif self.rec_algorithm == "RobustScanner":
                    norm_img, _, _, valid_ratio = self.resize_norm_img_sar(
                        img_list[indices[ino]],
                        self.rec_image_shape,
                        width_downsample_ratio=0.25)
                    norm_img = norm_img[np.newaxis, :]
                    valid_ratio = np.expand_dims(valid_ratio, axis=0)
                    valid_ratios = []
                    valid_ratios.append(valid_ratio)
                    norm_img_batch.append(norm_img)
                    word_positions_list = []
                    word_positions = np.array(range(0, 40)).astype('int64')
                    word_positions = np.expand_dims(word_positions, axis=0)
                    word_positions_list.append(word_positions)
                else:
                    norm_img = self.resize_norm_img(img_list[indices[ino]],
                                                    max_wh_ratio)
                    norm_img = norm_img[np.newaxis, :]
                    norm_img_batch.append(norm_img)
            norm_img_batch = np.concatenate(norm_img_batch)
            norm_img_batch = norm_img_batch.copy()
            if self.benchmark:
                self.autolog.times.stamp()

            if self.rec_algorithm == "SRN":
                encoder_word_pos_list = np.concatenate(encoder_word_pos_list)
                gsrm_word_pos_list = np.concatenate(gsrm_word_pos_list)
                gsrm_slf_attn_bias1_list = np.concatenate(
                    gsrm_slf_attn_bias1_list)
                gsrm_slf_attn_bias2_list = np.concatenate(
                    gsrm_slf_attn_bias2_list)

                inputs = [
                    norm_img_batch,
                    encoder_word_pos_list,
                    gsrm_word_pos_list,
                    gsrm_slf_attn_bias1_list,
                    gsrm_slf_attn_bias2_list,
                ]
                if self.use_onnx:
                    input_dict = {}
                    input_dict[self.input_tensor.name] = norm_img_batch
                    outputs = self.predictor.run(self.output_tensors,
                                                 input_dict)
                    preds = {"predict": outputs[2]}
                else:
                    input_names = self.predictor.get_input_names()
                    for i in range(len(input_names)):
                        input_tensor = self.predictor.get_input_handle(
                            input_names[i])
                        input_tensor.copy_from_cpu(inputs[i])
                    self.predictor.run()
                    outputs = []
                    for output_tensor in self.output_tensors:
                        output = output_tensor.copy_to_cpu()
                        outputs.append(output)
                    if self.benchmark:
                        self.autolog.times.stamp()
                    preds = {"predict": outputs[2]}
            elif self.rec_algorithm == "SAR":
                valid_ratios = np.concatenate(valid_ratios)
                inputs = [
                    norm_img_batch,
                    np.array(
                        [valid_ratios], dtype=np.float32),
                ]
                if self.use_onnx:
                    input_dict = {}
                    input_dict[self.input_tensor.name] = norm_img_batch
                    outputs = self.predictor.run(self.output_tensors,
                                                 input_dict)
                    preds = outputs[0]
                else:
                    input_names = self.predictor.get_input_names()
                    for i in range(len(input_names)):
                        input_tensor = self.predictor.get_input_handle(
                            input_names[i])
                        input_tensor.copy_from_cpu(inputs[i])
                    self.predictor.run()
                    outputs = []
                    for output_tensor in self.output_tensors:
                        output = output_tensor.copy_to_cpu()
                        outputs.append(output)
                    if self.benchmark:
                        self.autolog.times.stamp()
                    preds = outputs[0]
            elif self.rec_algorithm == "RobustScanner":
                valid_ratios = np.concatenate(valid_ratios)
                word_positions_list = np.concatenate(word_positions_list)
                inputs = [norm_img_batch, valid_ratios, word_positions_list]

                if self.use_onnx:
                    input_dict = {}
                    input_dict[self.input_tensor.name] = norm_img_batch
                    outputs = self.predictor.run(self.output_tensors,
                                                 input_dict)
                    preds = outputs[0]
                else:
                    input_names = self.predictor.get_input_names()
                    for i in range(len(input_names)):
                        input_tensor = self.predictor.get_input_handle(
                            input_names[i])
                        input_tensor.copy_from_cpu(inputs[i])
                    self.predictor.run()
                    outputs = []
                    for output_tensor in self.output_tensors:
                        output = output_tensor.copy_to_cpu()
                        outputs.append(output)
                    if self.benchmark:
                        self.autolog.times.stamp()
                    preds = outputs[0]
            else:
                if self.use_onnx:
                    input_dict = {}
                    input_dict[self.input_tensor.name] = norm_img_batch
                    outputs = self.predictor.run(self.output_tensors,
                                                 input_dict)
                    preds = outputs[0]
                else:
                    self.input_tensor.copy_from_cpu(norm_img_batch)
                    self.predictor.run()
                    outputs = []
                    for output_tensor in self.output_tensors:
                        output = output_tensor.copy_to_cpu()
                        outputs.append(output)
                    if self.benchmark:
                        self.autolog.times.stamp()
                    if len(outputs) != 1:
                        preds = outputs
                    else:
                        preds = outputs[0]
            rec_result = self.postprocess_op(preds)
            for rno in range(len(rec_result)):
                rec_res[indices[beg_img_no + rno]] = rec_result[rno]
            if self.benchmark:
                self.autolog.times.end(stamp=True)
        return rec_res, time.time() - st


def main(args):
    image_file_list = get_image_file_list(args.image_dir)
    text_recognizer = TextRecognizer(args)
    valid_image_file_list = []
    img_list = []

    logger.info(
        "In PP-OCRv3, rec_image_shape parameter defaults to '3, 48, 320', "
        "if you are using recognition model with PP-OCRv2 or an older version, please set --rec_image_shape='3,32,320"
    )
    # warmup 2 times
    if args.warmup:
        img = np.random.uniform(0, 255, [48, 320, 3]).astype(np.uint8)
        for i in range(2):
            res = text_recognizer([img] * int(args.rec_batch_num))

    for image_file in image_file_list:
        img, flag, _ = check_and_read(image_file)
        if not flag:
            img = cv2.imread(image_file)
        if img is None:
            logger.info("error in loading image:{}".format(image_file))
            continue
        valid_image_file_list.append(image_file)
        img_list.append(img)
    try:
        rec_res, _ = text_recognizer(img_list)

    except Exception as E:
        logger.info(traceback.format_exc())
        logger.info(E)
        exit()
    for ino in range(len(img_list)):
        logger.info("Predicts of {}:{}".format(valid_image_file_list[ino],
                                               rec_res[ino]))
    if args.benchmark:
        text_recognizer.autolog.report()


if __name__ == "__main__":
    main(utility.parse_args())<|MERGE_RESOLUTION|>--- conflicted
+++ resolved
@@ -100,17 +100,14 @@
                 "use_space_char": args.use_space_char,
                 "rm_symbol": True
             }
-<<<<<<< HEAD
         elif self.rec_algorithm == 'RFL':
             postprocess_params = {
                 'name': 'RFLLabelDecode',
                 "character_dict_path": None,
                 "use_space_char": args.use_space_char
             }
-=======
         elif self.rec_algorithm == "PREN":
             postprocess_params = {'name': 'PRENLabelDecode'}
->>>>>>> 059349ab
         self.postprocess_op = build_post_process(postprocess_params)
         self.predictor, self.input_tensor, self.output_tensors, self.config = \
             utility.create_predictor(args, 'rec', logger)
