--- conflicted
+++ resolved
@@ -73,11 +73,7 @@
             config['Architecture']["Head"]['out_channels'] = char_num
 
     model = build_model(config['Architecture'])
-<<<<<<< HEAD
-    extra_input_models = ["SRN", "NRTR", "SAR", "SEED", "SVTR", "RobustScanner"]
-=======
-    extra_input_models = ["SRN", "NRTR", "SAR", "SEED", "SVTR", "VisionLAN"]
->>>>>>> f74f897f
+    extra_input_models = ["SRN", "NRTR", "SAR", "SEED", "SVTR", "VisionLAN", "RobustScanner"]
     extra_input = False
     if config['Architecture']['algorithm'] == 'Distillation':
         for key in config['Architecture']["Models"]:
