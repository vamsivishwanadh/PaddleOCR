--- conflicted
+++ resolved
@@ -409,13 +409,8 @@
     check_gpu(use_gpu)
 
     alg = config['Global']['algorithm']
-<<<<<<< HEAD
-    assert alg in ['EAST', 'DB', 'SAST', 'Rosetta', 'CRNN', 'STARNet', 'RARE']
-    if alg in ['Rosetta', 'CRNN', 'STARNet', 'RARE']:
-=======
-    assert alg in ['EAST', 'DB', 'Rosetta', 'CRNN', 'STARNet', 'RARE', 'SRN']
+    assert alg in ['EAST', 'DB', 'SAST', 'Rosetta', 'CRNN', 'STARNet', 'RARE', 'SRN']
     if alg in ['Rosetta', 'CRNN', 'STARNet', 'RARE', 'SRN']:
->>>>>>> 612e8014
         config['Global']['char_ops'] = CharacterOps(config['Global'])
 
     place = fluid.CUDAPlace(0) if use_gpu else fluid.CPUPlace()
