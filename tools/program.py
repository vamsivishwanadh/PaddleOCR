--- conflicted
+++ resolved
@@ -541,11 +541,7 @@
     assert alg in [
         'EAST', 'DB', 'SAST', 'Rosetta', 'CRNN', 'STARNet', 'RARE', 'SRN',
         'CLS', 'PGNet', 'Distillation', 'NRTR', 'TableAttn', 'SAR', 'PSE',
-<<<<<<< HEAD
-        'SEED', 'SDMGR', 'LayoutXLM', 'LayoutLM', 'FCE'
-=======
-        'SEED', 'SDMGR', 'LayoutXLM', 'LayoutLM', 'PREN'
->>>>>>> 6e607a0f
+        'SEED', 'SDMGR', 'LayoutXLM', 'LayoutLM', 'PREN', 'FCE'
     ]
 
     device = 'cpu'
