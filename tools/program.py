--- conflicted
+++ resolved
@@ -404,11 +404,8 @@
     alg = config['Architecture']['algorithm']
     assert alg in [
         'EAST', 'DB', 'SAST', 'Rosetta', 'CRNN', 'STARNet', 'RARE', 'SRN',
-<<<<<<< HEAD
-        'CLS', 'PGNet', 'Distillation', 'NRTR', 'TableAttn', 'SAR', 'ASTER'
-=======
-        'CLS', 'PGNet', 'Distillation', 'NRTR', 'TableAttn', 'SAR', 'PSE'
->>>>>>> 6a41a37a
+        'CLS', 'PGNet', 'Distillation', 'NRTR', 'TableAttn', 'SAR', 'PSE',
+        'ASTER'
     ]
 
     device = 'gpu:{}'.format(dist.ParallelEnv().dev_id) if use_gpu else 'cpu'
