# Text Recognition

<<<<<<< HEAD
- [1. Data Preparation](#DATA_PREPARATION)
  * [1.1 Costom Dataset](#Costom_Dataset)
  * [1.2 Dataset Download](#Dataset_download)
  * [1.3 Dictionary](#Dictionary)  
  * [1.4 Add Space Category](#Add_space_category)
  * [1.5 Data Augmentation](#Data_Augmentation)
- [2. Training](#TRAINING)
  * [2.1 Start Training](#21-start-training)
  * [2.2 Load Trained Model and Continue Training](#22-load-trained-model-and-continue-training)
  * [2.3 Training with New Backbone](#23-training-with-new-backbone)
  * [2.4 Mixed Precision Training](#24-amp-training)
  * [2.5 Distributed Training](#25-distributed-training)
  * [2.6 Training with knowledge distillation](#kd)
  * [2.7 Multi-language Training](#Multi_language)
  * [2.8 Training on other platform(Windows/macOS/Linux DCU)](#28)
- [3. Evaluation and Test](#3-evaluation-and-test)
  * [3.1 Evaluation](#31-evaluation)
  * [3.2 Test](#32-test)
- [4. Inference](#4-inference)
- [5. FAQ](#5-faq)
=======
- [1. Data Preparation](#1-data-preparation)
  - [1.1 DataSet Preparation](#11-dataset-preparation)
  - [1.2 Dictionary](#12-dictionary)
  - [1.4 Add Space Category](#14-add-space-category)
- [2.Training](#2training)
  - [2.1 Data Augmentation](#21-data-augmentation)
  - [2.2 General Training](#22-general-training)
  - [2.3 Multi-language Training](#23-multi-language-training)
  - [2.4 Training with Knowledge Distillation](#24-training-with-knowledge-distillation)
- [3. Evalution](#3-evalution)
- [4. Prediction](#4-prediction)
- [5. Convert to Inference Model](#5-convert-to-inference-model)
>>>>>>> 79640f5d

<a name="DATA_PREPARATION"></a>
## 1. Data Preparation

### 1.1 DataSet Preparation

To prepare datasets, refer to [ocr_datasets](./dataset/ocr_datasets.md) .

If you want to reproduce the paper SAR, you need to download extra dataset [SynthAdd](https://pan.baidu.com/share/init?surl=uV0LtoNmcxbO-0YA7Ch4dg), extraction code: 627x. Besides, icdar2013, icdar2015, cocotext, IIIT5k datasets are also used to train. For specific details, please refer to the paper SAR.

<a name="Dictionary"></a>
### 1.2 Dictionary

Finally, a dictionary ({word_dict_name}.txt) needs to be provided so that when the model is trained, all the characters that appear can be mapped to the dictionary index.

Therefore, the dictionary needs to contain all the characters that you want to be recognized correctly. {word_dict_name}.txt needs to be written in the following format and saved in the `utf-8` encoding format:

```
l
d
a
d
r
n
```

In `word_dict.txt`, there is a single word in each line, which maps characters and numeric indexes together, e.g "and" will be mapped to [2 5 1]

PaddleOCR has built-in dictionaries, which can be used on demand.

`ppocr/utils/ppocr_keys_v1.txt` is a Chinese dictionary with 6623 characters.

`ppocr/utils/ic15_dict.txt` is an English dictionary with 63 characters

`ppocr/utils/dict/french_dict.txt` is a French dictionary with 118 characters

`ppocr/utils/dict/japan_dict.txt` is a Japanese dictionary with 4399 characters

`ppocr/utils/dict/korean_dict.txt` is a Korean dictionary with 3636 characters

`ppocr/utils/dict/german_dict.txt` is a German dictionary with 131 characters

`ppocr/utils/en_dict.txt` is a English dictionary with 96 characters


The current multi-language model is still in the demo stage and will continue to optimize the model and add languages. **You are very welcome to provide us with dictionaries and fonts in other languages**,
If you like, you can submit the dictionary file to [dict](../../ppocr/utils/dict) and we will thank you in the Repo.


To customize the dict file, please modify the `character_dict_path` field in `configs/rec/rec_icdar15_train.yml` .

- Custom dictionary

If you need to customize dic file, please add character_dict_path field in configs/rec/rec_icdar15_train.yml to point to your dictionary path. And set character_type to ch.

<a name="Add_space_category"></a>
### 1.4 Add Space Category

If you want to support the recognition of the `space` category, please set the `use_space_char` field in the yml file to `True`.

<a name="Data_Augmentation"></a>
### 1.5 Data Augmentation

PaddleOCR provides a variety of data augmentation methods. All the augmentation methods are enabled by default.

The default perturbation methods are: cvtColor, blur, jitter, Gasuss noise, random crop, perspective, color reverse, TIA augmentation.

Each disturbance method is selected with a 40% probability during the training process. For specific code implementation, please refer to: [rec_img_aug.py](../../ppocr/data/imaug/rec_img_aug.py)

<a name="TRAINING"></a>
## 2.Training

PaddleOCR provides training scripts, evaluation scripts, and prediction scripts. In this section, the CRNN recognition model will be used as an example:

<a name="21-start-training"></a>
### 2.1 Start Training

First download the pretrain model, you can download the trained model to finetune on the icdar2015 data:

```
cd PaddleOCR/
# Download the pre-trained model of MobileNetV3
wget -P ./pretrain_models/ https://paddleocr.bj.bcebos.com/dygraph_v2.0/en/rec_mv3_none_bilstm_ctc_v2.0_train.tar
# Decompress model parameters
cd pretrain_models
tar -xf rec_mv3_none_bilstm_ctc_v2.0_train.tar && rm -rf rec_mv3_none_bilstm_ctc_v2.0_train.tar
```

Start training:

```
# GPU training Support single card and multi-card training
# Training icdar15 English data and The training log will be automatically saved as train.log under "{save_model_dir}"

#specify the single card training(Long training time, not recommended)
python3 tools/train.py -c configs/rec/rec_icdar15_train.yml
#specify the card number through --gpus
python3 -m paddle.distributed.launch --gpus '0,1,2,3'  tools/train.py -c configs/rec/rec_icdar15_train.yml
```


PaddleOCR supports alternating training and evaluation. You can modify `eval_batch_step` in `configs/rec/rec_icdar15_train.yml` to set the evaluation frequency. By default, it is evaluated every 500 iter and the best acc model is saved under `output/rec_CRNN/best_accuracy` during the evaluation process.

If the evaluation set is large, the test will be time-consuming. It is recommended to reduce the number of evaluations, or evaluate after training.

* Tip: You can use the `-c` parameter to select multiple model configurations under the `configs/rec/` path for training. The recognition algorithms supported by PaddleOCR are:


| Configuration file |  Algorithm |   backbone |   trans   |   seq      |     pred     |
| :--------: |  :-------:   | :-------:  |   :-------:   |   :-----:   |  :-----:   |
| [rec_chinese_lite_train_v2.0.yml](../../configs/rec/ch_ppocr_v2.0/rec_chinese_lite_train_v2.0.yml) |  CRNN |   Mobilenet_v3 small 0.5 |  None   |  BiLSTM |  ctc  |
| [rec_chinese_common_train_v2.0.yml](../../configs/rec/ch_ppocr_v2.0/rec_chinese_common_train_v2.0.yml) |  CRNN | ResNet34_vd |  None   |  BiLSTM |  ctc  |
| rec_chinese_lite_train.yml |  CRNN |   Mobilenet_v3 small 0.5 |  None   |  BiLSTM |  ctc  |
| rec_chinese_common_train.yml |  CRNN |   ResNet34_vd |  None   |  BiLSTM |  ctc  |
| rec_icdar15_train.yml |  CRNN |   Mobilenet_v3 large 0.5 |  None   |  BiLSTM |  ctc  |
| rec_mv3_none_bilstm_ctc.yml |  CRNN |   Mobilenet_v3 large 0.5 |  None   |  BiLSTM |  ctc  |
| rec_mv3_none_none_ctc.yml |  Rosetta |   Mobilenet_v3 large 0.5 |  None   |  None |  ctc  |
| rec_r34_vd_none_bilstm_ctc.yml |  CRNN |   Resnet34_vd |  None   |  BiLSTM |  ctc  |
| rec_r34_vd_none_none_ctc.yml |  Rosetta |   Resnet34_vd |  None   |  None |  ctc  |
| rec_mv3_tps_bilstm_att.yml |  CRNN |   Mobilenet_v3 |  TPS   |  BiLSTM |  att  |
| rec_r34_vd_tps_bilstm_att.yml |  CRNN |   Resnet34_vd |  TPS   |  BiLSTM |  att  |
| rec_r50fpn_vd_none_srn.yml    | SRN | Resnet50_fpn_vd    | None    | rnn | srn |
| rec_mtb_nrtr.yml    | NRTR | nrtr_mtb    | None    | transformer encoder | transformer decoder |
| rec_r31_sar.yml               | SAR | ResNet31 | None | LSTM encoder | LSTM decoder |


For training Chinese data, it is recommended to use
[rec_chinese_lite_train_v2.0.yml](../../configs/rec/ch_ppocr_v2.0/rec_chinese_lite_train_v2.0.yml). If you want to try the result of other algorithms on the Chinese data set, please refer to the following instructions to modify the configuration file:
co
Take `rec_chinese_lite_train_v2.0.yml` as an example:
```
Global:
  ...
  # Add a custom dictionary, such as modify the dictionary, please point the path to the new dictionary
  character_dict_path: ppocr/utils/ppocr_keys_v1.txt
  # Modify character type
  ...
  # Whether to recognize spaces
  use_space_char: True


Optimizer:
  ...
  # Add learning rate decay strategy
  lr:
    name: Cosine
    learning_rate: 0.001
  ...

...

Train:
  dataset:
    # Type of dataset，we support LMDBDataSet and SimpleDataSet
    name: SimpleDataSet
    # Path of dataset
    data_dir: ./train_data/
    # Path of train list
    label_file_list: ["./train_data/train_list.txt"]
    transforms:
      ...
      - RecResizeImg:
          # Modify image_shape to fit long text
          image_shape: [3, 32, 320]
      ...
  loader:
    ...
    # Train batch_size for Single card
    batch_size_per_card: 256
    ...

Eval:
  dataset:
    # Type of dataset，we support LMDBDataSet and SimpleDataSet
    name: SimpleDataSet
    # Path of dataset
    data_dir: ./train_data
    # Path of eval list
    label_file_list: ["./train_data/val_list.txt"]
    transforms:
      ...
      - RecResizeImg:
          # Modify image_shape to fit long text
          image_shape: [3, 32, 320]
      ...
  loader:
    # Eval batch_size for Single card
    batch_size_per_card: 256
    ...
```
**Note that the configuration file for prediction/evaluation must be consistent with the training.**

<a name="22-load-trained-model-and-continue-training"></a>
### 2.2 Load Trained Model and Continue Training

If you expect to load trained model and continue the training again, you can specify the parameter `Global.checkpoints` as the model path to be loaded.

For example:
```shell
python3 tools/train.py -c configs/rec/rec_icdar15_train.yml -o Global.checkpoints=./your/trained/model
```

**Note**: The priority of `Global.checkpoints` is higher than that of `Global.pretrained_model`, that is, when two parameters are specified at the same time, the model specified by `Global.checkpoints` will be loaded first. If the model path specified by `Global.checkpoints` is wrong, the one specified by `Global.pretrained_model` will be loaded.

<a name="23-training-with-new-backbone"></a>
### 2.3 Training with New Backbone

The network part completes the construction of the network, and PaddleOCR divides the network into four parts, which are under [ppocr/modeling](../../ppocr/modeling). The data entering the network will pass through these four parts in sequence(transforms->backbones->
necks->heads).

```bash
├── architectures # Code for building network
├── transforms    # Image Transformation Module
├── backbones     # Feature extraction module
├── necks         # Feature enhancement module
└── heads         # Output module
```

If the Backbone to be replaced has a corresponding implementation in PaddleOCR, you can directly modify the parameters in the `Backbone` part of the configuration yml file.

However, if you want to use a new Backbone, an example of replacing the backbones is as follows:

1. Create a new file under the [ppocr/modeling/backbones](../../ppocr/modeling/backbones) folder, such as my_backbone.py.
2. Add code in the my_backbone.py file, the sample code is as follows:

```python
import paddle
import paddle.nn as nn
import paddle.nn.functional as F


class MyBackbone(nn.Layer):
    def __init__(self, *args, **kwargs):
        super(MyBackbone, self).__init__()
        # your init code
        self.conv = nn.xxxx

    def forward(self, inputs):
        # your network forward
        y = self.conv(inputs)
        return y
```

3. Import the added module in the [ppocr/modeling/backbones/\__init\__.py](../../ppocr/modeling/backbones/__init__.py) file.

After adding the four-part modules of the network, you only need to configure them in the configuration file to use, such as:

```yaml
  Backbone:
    name: MyBackbone
    args1: args1
```

**NOTE**: More details about replace Backbone and other mudule can be found in [doc](add_new_algorithm_en.md).

<a name="24-amp-training"></a>
### 2.4 Mixed Precision Training

If you want to speed up your training further, you can use [Auto Mixed Precision Training](https://www.paddlepaddle.org.cn/documentation/docs/zh/guides/01_paddle2.0_introduction/basic_concept/amp_cn.html), taking a single machine and a single gpu as an example, the commands are as follows:

```shell
python3 tools/train.py -c configs/rec/rec_icdar15_train.yml \
     -o Global.pretrained_model=./pretrain_models/rec_mv3_none_bilstm_ctc_v2.0_train \
     Global.use_amp=True Global.scale_loss=1024.0 Global.use_dynamic_loss_scaling=True
 ```

<a name="25-distributed-training"></a>
### 2.5 Distributed Training

During multi-machine multi-gpu training, use the `--ips` parameter to set the used machine IP address, and the `--gpus` parameter to set the used GPU ID:

```bash
python3 -m paddle.distributed.launch --ips="xx.xx.xx.xx,xx.xx.xx.xx" --gpus '0,1,2,3' tools/train.py -c configs/rec/rec_icdar15_train.yml \
     -o Global.pretrained_model=./pretrain_models/rec_mv3_none_bilstm_ctc_v2.0_train
```

**Note:** When using multi-machine and multi-gpu training, you need to replace the ips value in the above command with the address of your machine, and the machines need to be able to ping each other. In addition, training needs to be launched separately on multiple machines. The command to view the ip address of the machine is `ifconfig`.

<a name="kd"></a>
### 2.6 Training with Knowledge Distillation

Knowledge distillation is supported in PaddleOCR for text recognition training process. For more details, please refer to [doc](./knowledge_distillation_en.md).

<a name="Multi_language"></a>
### 2.7 Multi-language Training

Currently, the multi-language algorithms supported by PaddleOCR are:

| Configuration file |  Algorithm name |   backbone |   trans   |   seq      |     pred     |  language |
| :--------: |  :-------:   | :-------:  |   :-------:   |   :-----:   |  :-----:   | :-----:  |
| rec_chinese_cht_lite_train.yml |  CRNN |   Mobilenet_v3 small 0.5 |  None   |  BiLSTM |  ctc  | chinese traditional  |
| rec_en_lite_train.yml |  CRNN |   Mobilenet_v3 small 0.5 |  None   |  BiLSTM |  ctc  | English(Case sensitive)   |
| rec_french_lite_train.yml |  CRNN |   Mobilenet_v3 small 0.5 |  None   |  BiLSTM |  ctc  | French |  
| rec_ger_lite_train.yml |  CRNN |   Mobilenet_v3 small 0.5 |  None   |  BiLSTM |  ctc  | German   |
| rec_japan_lite_train.yml |  CRNN |   Mobilenet_v3 small 0.5 |  None   |  BiLSTM |  ctc  | Japanese |
| rec_korean_lite_train.yml |  CRNN |   Mobilenet_v3 small 0.5 |  None   |  BiLSTM |  ctc  | Korean  |
| rec_latin_lite_train.yml |  CRNN |   Mobilenet_v3 small 0.5 |  None   |  BiLSTM |  ctc  | Latin  |
| rec_arabic_lite_train.yml |  CRNN |   Mobilenet_v3 small 0.5 |  None   |  BiLSTM |  ctc  | arabic |
| rec_cyrillic_lite_train.yml |  CRNN |   Mobilenet_v3 small 0.5 |  None   |  BiLSTM |  ctc  | cyrillic   |
| rec_devanagari_lite_train.yml |  CRNN |   Mobilenet_v3 small 0.5 |  None   |  BiLSTM |  ctc  | devanagari  |

For more supported languages, please refer to : [Multi-language model](https://github.com/PaddlePaddle/PaddleOCR/blob/release/2.1/doc/doc_en/multi_languages_en.md#4-support-languages-and-abbreviations)


If you want to finetune on the basis of the existing model effect, please refer to the following instructions to modify the configuration file:

Take `rec_french_lite_train` as an example:

```
Global:
  ...
  # Add a custom dictionary, such as modify the dictionary, please point the path to the new dictionary
  character_dict_path: ./ppocr/utils/dict/french_dict.txt
  ...
  # Whether to recognize spaces
  use_space_char: True

...

Train:
  dataset:
    # Type of dataset，we support LMDBDataSet and SimpleDataSet
    name: SimpleDataSet
    # Path of dataset
    data_dir: ./train_data/
    # Path of train list
    label_file_list: ["./train_data/french_train.txt"]
    ...

Eval:
  dataset:
    # Type of dataset，we support LMDBDataSet and SimpleDataSet
    name: SimpleDataSet
    # Path of dataset
    data_dir: ./train_data
    # Path of eval list
    label_file_list: ["./train_data/french_val.txt"]
    ...
```

<a name="28"></a>
### 2.8 Training on other platform(Windows/macOS/Linux DCU

- Windows GPU/CPU
The Windows platform is slightly different from the Linux platform:
Windows platform only supports `single gpu` training and inference, specify GPU for training `set CUDA_VISIBLE_DEVICES=0`
On the Windows platform, DataLoader only supports single-process mode, so you need to set `num_workers` to 0;

- macOS
GPU mode is not supported, you need to set `use_gpu` to False in the configuration file, and the rest of the training evaluation prediction commands are exactly the same as Linux GPU.

- Linux DCU
Running on a DCU device requires setting the environment variable `export HIP_VISIBLE_DEVICES=0,1,2,3`, and the rest of the training and evaluation prediction commands are exactly the same as the Linux GPU.

<a name="3-evaluation-and-test"></a>
## 3. Evaluation and Test

<a name="31-evaluation"></a>
### 3.1 Evaluation

The model parameters during training are saved in the `Global.save_model_dir` directory by default. When evaluating indicators, you need to set `Global.checkpoints` to point to the saved parameter file. The evaluation dataset can be set by modifying the `Eval.dataset.label_file_list` field in the `configs/rec/rec_icdar15_train.yml` file.

```
# GPU evaluation, Global.checkpoints is the weight to be tested
python3 -m paddle.distributed.launch --gpus '0' tools/eval.py -c configs/rec/rec_icdar15_train.yml -o Global.checkpoints={path/to/weights}/best_accuracy
```

<a name="32-test"></a>
### 3.2 Test


Using the model trained by paddleocr, you can quickly get prediction through the following script.

The default prediction picture is stored in `infer_img`, and the trained weight is specified via `-o Global.checkpoints`:


According to the `save_model_dir` and `save_epoch_step` fields set in the configuration file, the following parameters will be saved:

```
output/rec/
├── best_accuracy.pdopt  
├── best_accuracy.pdparams  
├── best_accuracy.states  
├── config.yml  
├── iter_epoch_3.pdopt  
├── iter_epoch_3.pdparams  
├── iter_epoch_3.states  
├── latest.pdopt  
├── latest.pdparams  
├── latest.states  
└── train.log
```

Among them, best_accuracy.* is the best model on the evaluation set; iter_epoch_x.* is the model saved at intervals of `save_epoch_step`; latest.* is the model of the last epoch.

```
# Predict English results
python3 tools/infer_rec.py -c configs/rec/ch_ppocr_v2.0/rec_chinese_lite_train_v2.0.yml -o Global.pretrained_model={path/to/weights}/best_accuracy Global.load_static_weights=false Global.infer_img=doc/imgs_words/en/word_1.jpg
```


Input image:

![](../imgs_words/en/word_1.png)

Get the prediction result of the input image:

```
infer_img: doc/imgs_words/en/word_1.png
        result: ('joint', 0.9998967)
```

The configuration file used for prediction must be consistent with the training. For example, you completed the training of the Chinese model with `python3 tools/train.py -c configs/rec/ch_ppocr_v2.0/rec_chinese_lite_train_v2.0.yml`, you can use the following command to predict the Chinese model:

```
# Predict Chinese results
python3 tools/infer_rec.py -c configs/rec/ch_ppocr_v2.0/rec_chinese_lite_train_v2.0.yml -o Global.pretrained_model={path/to/weights}/best_accuracy Global.load_static_weights=false Global.infer_img=doc/imgs_words/ch/word_1.jpg
```

Input image:

![](../imgs_words/ch/word_1.jpg)

Get the prediction result of the input image:

```
infer_img: doc/imgs_words/ch/word_1.jpg
        result: ('韩国小馆', 0.997218)
```

<a name="4-inference"></a>
## 4. Inference

The inference model (the model saved by `paddle.jit.save`) is generally a solidified model saved after the model training is completed, and is mostly used to give prediction in deployment.

The model saved during the training process is the checkpoints model, which saves the parameters of the model and is mostly used to resume training.

Compared with the checkpoints model, the inference model will additionally save the structural information of the model. Therefore, it is easier to deploy because the model structure and model parameters are already solidified in the inference model file, and is suitable for integration with actual systems.

The recognition model is converted to the inference model in the same way as the detection, as follows:

```
# -c Set the training algorithm yml configuration file
# -o Set optional parameters
# Global.pretrained_model parameter Set the training model address to be converted without adding the file suffix .pdmodel, .pdopt or .pdparams.
# Global.save_inference_dir Set the address where the converted model will be saved.

python3 tools/export_model.py -c configs/rec/ch_ppocr_v2.0/rec_chinese_lite_train_v2.0.yml -o Global.pretrained_model=./ch_lite/ch_ppocr_mobile_v2.0_rec_train/best_accuracy  Global.save_inference_dir=./inference/rec_crnn/
```

If you have a model trained on your own dataset with a different dictionary file, please make sure that you modify the `character_dict_path` in the configuration file to your dictionary file path.

After the conversion is successful, there are three files in the model save directory:

```
inference/rec_crnn/
    ├── inference.pdiparams         # The parameter file of recognition inference model
    ├── inference.pdiparams.info    # The parameter information of recognition inference model, which can be ignored
    └── inference.pdmodel           # The program file of recognition model
```

- Text recognition model Inference using custom characters dictionary

  If the text dictionary is modified during training, when using the inference model to predict, you need to specify the dictionary path used by `--rec_char_dict_path`

  ```
  python3 tools/infer/predict_rec.py --image_dir="./doc/imgs_words_en/word_336.png" --rec_model_dir="./your inference model" --rec_image_shape="3, 32, 100" --rec_char_dict_path="your text dict path"
  ```

<a name="5-faq"></a>
## 5. FAQ

Q1: After the training model is transferred to the inference model, the prediction effect is inconsistent?

**A**: There are many such problems, and the problems are mostly caused by inconsistent preprocessing and postprocessing parameters when the trained model predicts and the preprocessing and postprocessing parameters when the inference model predicts. You can compare whether there are differences in preprocessing, postprocessing, and prediction in the configuration files used for training.<|MERGE_RESOLUTION|>--- conflicted
+++ resolved
@@ -1,6 +1,5 @@
 # Text Recognition
 
-<<<<<<< HEAD
 - [1. Data Preparation](#DATA_PREPARATION)
   * [1.1 Costom Dataset](#Costom_Dataset)
   * [1.2 Dataset Download](#Dataset_download)
@@ -21,20 +20,6 @@
   * [3.2 Test](#32-test)
 - [4. Inference](#4-inference)
 - [5. FAQ](#5-faq)
-=======
-- [1. Data Preparation](#1-data-preparation)
-  - [1.1 DataSet Preparation](#11-dataset-preparation)
-  - [1.2 Dictionary](#12-dictionary)
-  - [1.4 Add Space Category](#14-add-space-category)
-- [2.Training](#2training)
-  - [2.1 Data Augmentation](#21-data-augmentation)
-  - [2.2 General Training](#22-general-training)
-  - [2.3 Multi-language Training](#23-multi-language-training)
-  - [2.4 Training with Knowledge Distillation](#24-training-with-knowledge-distillation)
-- [3. Evalution](#3-evalution)
-- [4. Prediction](#4-prediction)
-- [5. Convert to Inference Model](#5-convert-to-inference-model)
->>>>>>> 79640f5d
 
 <a name="DATA_PREPARATION"></a>
 ## 1. Data Preparation
