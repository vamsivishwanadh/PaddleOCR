# Text Recognition

- [1. Data Preparation](#DATA_PREPARATION)
  * [1.1 Costom Dataset](#Costom_Dataset)
  * [1.2 Dataset Download](#Dataset_download)
  * [1.3 Dictionary](#Dictionary)  
  * [1.4 Add Space Category](#Add_space_category)
  * [1.5 Data Augmentation](#Data_Augmentation)
- [2. Training](#TRAINING)
  * [2.1 Start Training](#21-start-training)
  * [2.2 Load Trained Model and Continue Training](#22-load-trained-model-and-continue-training)
  * [2.3 Training with New Backbone](#23-training-with-new-backbone)
  * [2.4 Mixed Precision Training](#24-amp-training)
  * [2.5 Distributed Training](#25-distributed-training)
  * [2.6 Training with knowledge distillation](#kd)
  * [2.7 Multi-language Training](#Multi_language)
  * [2.8 Training on other platform(Windows/macOS/Linux DCU)](#28)
- [3. Evaluation and Test](#3-evaluation-and-test)
  * [3.1 Evaluation](#31-evaluation)
  * [3.2 Test](#32-test)
- [4. Inference](#4-inference)
- [5. FAQ](#5-faq)

<a name="DATA_PREPARATION"></a>
## 1. Data Preparation

### 1.1 DataSet Preparation

To prepare datasets, refer to [ocr_datasets](./dataset/ocr_datasets.md) .

<<<<<<< HEAD
PaddleOCR provides label files for training the icdar2015 dataset, which can be downloaded in the following ways:

```
# Training set label
wget -P ./train_data/ic15_data  https://paddleocr.bj.bcebos.com/dataset/rec_gt_train.txt
# Test Set Label
wget -P ./train_data/ic15_data  https://paddleocr.bj.bcebos.com/dataset/rec_gt_test.txt
```

PaddleOCR also provides a data format conversion script, which can convert ICDAR official website label to a data format
supported by PaddleOCR. The data conversion tool is in `ppocr/utils/gen_label.py`, here is the training set as an example:

```
# convert the official gt to rec_gt_label.txt
python gen_label.py --mode="rec" --input_path="{path/of/origin/label}" --output_label="rec_gt_label.txt"
```

The data format is as follows, (a) is the original picture, (b) is the Ground Truth text file corresponding to each picture:

![](../datasets/icdar_rec.png)


- Multilingual dataset

The multi-language model training method is the same as the Chinese model. The training data set is 100w synthetic data. A small amount of fonts and test data can be downloaded using the following two methods.
* [Baidu Netdisk](https://pan.baidu.com/s/1bS_u207Rm7YbY33wOECKDA) ,Extraction code:frgi.
* [Google drive](https://drive.google.com/file/d/18cSWX7wXSy4G0tbKJ0d9PuIaiwRLHpjA/view)

=======
If you want to reproduce the paper SAR, you need to download extra dataset [SynthAdd](https://pan.baidu.com/share/init?surl=uV0LtoNmcxbO-0YA7Ch4dg), extraction code: 627x. Besides, icdar2013, icdar2015, cocotext, IIIT5k datasets are also used to train. For specific details, please refer to the paper SAR.
>>>>>>> 5a08a408

<a name="Dictionary"></a>
### 1.2 Dictionary

Finally, a dictionary ({word_dict_name}.txt) needs to be provided so that when the model is trained, all the characters that appear can be mapped to the dictionary index.

Therefore, the dictionary needs to contain all the characters that you want to be recognized correctly. {word_dict_name}.txt needs to be written in the following format and saved in the `utf-8` encoding format:

```
l
d
a
d
r
n
```

In `word_dict.txt`, there is a single word in each line, which maps characters and numeric indexes together, e.g "and" will be mapped to [2 5 1]

PaddleOCR has built-in dictionaries, which can be used on demand.

`ppocr/utils/ppocr_keys_v1.txt` is a Chinese dictionary with 6623 characters.

`ppocr/utils/ic15_dict.txt` is an English dictionary with 63 characters

`ppocr/utils/dict/french_dict.txt` is a French dictionary with 118 characters

`ppocr/utils/dict/japan_dict.txt` is a Japanese dictionary with 4399 characters

`ppocr/utils/dict/korean_dict.txt` is a Korean dictionary with 3636 characters

`ppocr/utils/dict/german_dict.txt` is a German dictionary with 131 characters

`ppocr/utils/en_dict.txt` is a English dictionary with 96 characters


The current multi-language model is still in the demo stage and will continue to optimize the model and add languages. **You are very welcome to provide us with dictionaries and fonts in other languages**,
If you like, you can submit the dictionary file to [dict](../../ppocr/utils/dict) and we will thank you in the Repo.


To customize the dict file, please modify the `character_dict_path` field in `configs/rec/rec_icdar15_train.yml` .

- Custom dictionary

If you need to customize dic file, please add character_dict_path field in configs/rec/rec_icdar15_train.yml to point to your dictionary path. And set character_type to ch.

<a name="Add_space_category"></a>
### 1.4 Add Space Category

If you want to support the recognition of the `space` category, please set the `use_space_char` field in the yml file to `True`.

<a name="Data_Augmentation"></a>
### 1.5 Data Augmentation

PaddleOCR provides a variety of data augmentation methods. All the augmentation methods are enabled by default.

The default perturbation methods are: cvtColor, blur, jitter, Gasuss noise, random crop, perspective, color reverse, TIA augmentation.

Each disturbance method is selected with a 40% probability during the training process. For specific code implementation, please refer to: [rec_img_aug.py](../../ppocr/data/imaug/rec_img_aug.py)

<a name="TRAINING"></a>
## 2.Training

PaddleOCR provides training scripts, evaluation scripts, and prediction scripts. In this section, the CRNN recognition model will be used as an example:

<a name="21-start-training"></a>
### 2.1 Start Training

First download the pretrain model, you can download the trained model to finetune on the icdar2015 data:

```
cd PaddleOCR/
# Download the pre-trained model of en_PP-OCRv3
wget -P ./pretrain_models/ https://paddleocr.bj.bcebos.com/PP-OCRv3/english/en_PP-OCRv3_rec_train.tar
# Decompress model parameters
cd pretrain_models
tar -xf en_PP-OCRv3_rec_train.tar && rm -rf en_PP-OCRv3_rec_train.tar
```

Start training:

```
# GPU training Support single card and multi-card training
# Training icdar15 English data and The training log will be automatically saved as train.log under "{save_model_dir}"

#specify the single card training(Long training time, not recommended)
python3 tools/train.py -c configs/rec/PP-OCRv3/en_PP-OCRv3_rec.yml -o Global.pretrained_model=en_PP-OCRv3_rec_train/best_accuracy

#specify the card number through --gpus
python3 -m paddle.distributed.launch --gpus '0,1,2,3'  tools/train.py -c configs/rec/PP-OCRv3/en_PP-OCRv3_rec.yml -o Global.pretrained_model=en_PP-OCRv3_rec_train/best_accuracy
```


PaddleOCR supports alternating training and evaluation. You can modify `eval_batch_step` in `configs/rec/rec_icdar15_train.yml` to set the evaluation frequency. By default, it is evaluated every 500 iter and the best acc model is saved under `output/rec_CRNN/best_accuracy` during the evaluation process.

If the evaluation set is large, the test will be time-consuming. It is recommended to reduce the number of evaluations, or evaluate after training.

* Tip: You can use the `-c` parameter to select multiple model configurations under the `configs/rec/` path for training. The recognition algorithms supported at [rec_algorithm](https://github.com/PaddlePaddle/PaddleOCR/blob/dygraph/doc/doc_en/algorithm_overview.md):


For training Chinese data, it is recommended to use
[ch_PP-OCRv3_rec.yml](../../configs/rec/PP-OCRv3/ch_PP-OCRv3_rec.yml). If you want to try the result of other algorithms on the Chinese data set, please refer to the following instructions to modify the configuration file:

Take `ch_PP-OCRv3_rec.yml` as an example:
```
Global:
  ...
  # Add a custom dictionary, such as modify the dictionary, please point the path to the new dictionary
  character_dict_path: ppocr/utils/ppocr_keys_v1.txt
  # Modify character type
  ...
  # Whether to recognize spaces
  use_space_char: True


Optimizer:
  ...
  # Add learning rate decay strategy
  lr:
    name: Cosine
    learning_rate: 0.001
  ...

...

Train:
  dataset:
    # Type of dataset，we support LMDBDataSet and SimpleDataSet
    name: SimpleDataSet
    # Path of dataset
    data_dir: ./train_data/
    # Path of train list
    label_file_list: ["./train_data/train_list.txt"]
    transforms:
      ...
      - RecResizeImg:
          # Modify image_shape to fit long text
          image_shape: [3, 48, 320]
      ...
  loader:
    ...
    # Train batch_size for Single card
    batch_size_per_card: 256
    ...

Eval:
  dataset:
    # Type of dataset，we support LMDBDataSet and SimpleDataSet
    name: SimpleDataSet
    # Path of dataset
    data_dir: ./train_data
    # Path of eval list
    label_file_list: ["./train_data/val_list.txt"]
    transforms:
      ...
      - RecResizeImg:
          # Modify image_shape to fit long text
          image_shape: [3, 48, 320]
      ...
  loader:
    # Eval batch_size for Single card
    batch_size_per_card: 256
    ...
```
**Note that the configuration file for prediction/evaluation must be consistent with the training.**

<a name="22-load-trained-model-and-continue-training"></a>
### 2.2 Load Trained Model and Continue Training

If you expect to load trained model and continue the training again, you can specify the parameter `Global.checkpoints` as the model path to be loaded.

For example:
```shell
python3 tools/train.py -c configs/rec/rec_icdar15_train.yml -o Global.checkpoints=./your/trained/model
```

**Note**: The priority of `Global.checkpoints` is higher than that of `Global.pretrained_model`, that is, when two parameters are specified at the same time, the model specified by `Global.checkpoints` will be loaded first. If the model path specified by `Global.checkpoints` is wrong, the one specified by `Global.pretrained_model` will be loaded.

<a name="23-training-with-new-backbone"></a>
### 2.3 Training with New Backbone

The network part completes the construction of the network, and PaddleOCR divides the network into four parts, which are under [ppocr/modeling](../../ppocr/modeling). The data entering the network will pass through these four parts in sequence(transforms->backbones->
necks->heads).

```bash
├── architectures # Code for building network
├── transforms    # Image Transformation Module
├── backbones     # Feature extraction module
├── necks         # Feature enhancement module
└── heads         # Output module
```

If the Backbone to be replaced has a corresponding implementation in PaddleOCR, you can directly modify the parameters in the `Backbone` part of the configuration yml file.

However, if you want to use a new Backbone, an example of replacing the backbones is as follows:

1. Create a new file under the [ppocr/modeling/backbones](../../ppocr/modeling/backbones) folder, such as my_backbone.py.
2. Add code in the my_backbone.py file, the sample code is as follows:

```python
import paddle
import paddle.nn as nn
import paddle.nn.functional as F


class MyBackbone(nn.Layer):
    def __init__(self, *args, **kwargs):
        super(MyBackbone, self).__init__()
        # your init code
        self.conv = nn.xxxx

    def forward(self, inputs):
        # your network forward
        y = self.conv(inputs)
        return y
```

3. Import the added module in the [ppocr/modeling/backbones/\__init\__.py](../../ppocr/modeling/backbones/__init__.py) file.

After adding the four-part modules of the network, you only need to configure them in the configuration file to use, such as:

```yaml
  Backbone:
    name: MyBackbone
    args1: args1
```

**NOTE**: More details about replace Backbone and other mudule can be found in [doc](add_new_algorithm_en.md).

<a name="24-amp-training"></a>
### 2.4 Mixed Precision Training

If you want to speed up your training further, you can use [Auto Mixed Precision Training](https://www.paddlepaddle.org.cn/documentation/docs/zh/guides/01_paddle2.0_introduction/basic_concept/amp_cn.html), taking a single machine and a single gpu as an example, the commands are as follows:

```shell
python3 tools/train.py -c configs/rec/rec_icdar15_train.yml \
     -o Global.pretrained_model=./pretrain_models/rec_mv3_none_bilstm_ctc_v2.0_train \
     Global.use_amp=True Global.scale_loss=1024.0 Global.use_dynamic_loss_scaling=True
 ```

<a name="25-distributed-training"></a>
### 2.5 Distributed Training

During multi-machine multi-gpu training, use the `--ips` parameter to set the used machine IP address, and the `--gpus` parameter to set the used GPU ID:

```bash
python3 -m paddle.distributed.launch --ips="xx.xx.xx.xx,xx.xx.xx.xx" --gpus '0,1,2,3' tools/train.py -c configs/rec/rec_icdar15_train.yml \
     -o Global.pretrained_model=./pretrain_models/rec_mv3_none_bilstm_ctc_v2.0_train
```

**Note:** When using multi-machine and multi-gpu training, you need to replace the ips value in the above command with the address of your machine, and the machines need to be able to ping each other. In addition, training needs to be launched separately on multiple machines. The command to view the ip address of the machine is `ifconfig`.

<a name="kd"></a>
### 2.6 Training with Knowledge Distillation

Knowledge distillation is supported in PaddleOCR for text recognition training process. For more details, please refer to [doc](./knowledge_distillation_en.md).

<a name="Multi_language"></a>
### 2.7 Multi-language Training

Currently, the multi-language algorithms supported by PaddleOCR are:

| Configuration file |  Algorithm name |   backbone |   trans   |   seq      |     pred     |  language |
| :--------: |  :-------:   | :-------:  |   :-------:   |   :-----:   |  :-----:   | :-----:  |
| rec_chinese_cht_lite_train.yml |  CRNN |   Mobilenet_v3 small 0.5 |  None   |  BiLSTM |  ctc  | chinese traditional  |
| rec_en_lite_train.yml |  CRNN |   Mobilenet_v3 small 0.5 |  None   |  BiLSTM |  ctc  | English(Case sensitive)   |
| rec_french_lite_train.yml |  CRNN |   Mobilenet_v3 small 0.5 |  None   |  BiLSTM |  ctc  | French |  
| rec_ger_lite_train.yml |  CRNN |   Mobilenet_v3 small 0.5 |  None   |  BiLSTM |  ctc  | German   |
| rec_japan_lite_train.yml |  CRNN |   Mobilenet_v3 small 0.5 |  None   |  BiLSTM |  ctc  | Japanese |
| rec_korean_lite_train.yml |  CRNN |   Mobilenet_v3 small 0.5 |  None   |  BiLSTM |  ctc  | Korean  |
| rec_latin_lite_train.yml |  CRNN |   Mobilenet_v3 small 0.5 |  None   |  BiLSTM |  ctc  | Latin  |
| rec_arabic_lite_train.yml |  CRNN |   Mobilenet_v3 small 0.5 |  None   |  BiLSTM |  ctc  | arabic |
| rec_cyrillic_lite_train.yml |  CRNN |   Mobilenet_v3 small 0.5 |  None   |  BiLSTM |  ctc  | cyrillic   |
| rec_devanagari_lite_train.yml |  CRNN |   Mobilenet_v3 small 0.5 |  None   |  BiLSTM |  ctc  | devanagari  |

For more supported languages, please refer to : [Multi-language model](https://github.com/PaddlePaddle/PaddleOCR/blob/release/2.1/doc/doc_en/multi_languages_en.md#4-support-languages-and-abbreviations)


If you want to finetune on the basis of the existing model effect, please refer to the following instructions to modify the configuration file:

Take `rec_french_lite_train` as an example:

```
Global:
  ...
  # Add a custom dictionary, such as modify the dictionary, please point the path to the new dictionary
  character_dict_path: ./ppocr/utils/dict/french_dict.txt
  ...
  # Whether to recognize spaces
  use_space_char: True

...

Train:
  dataset:
    # Type of dataset，we support LMDBDataSet and SimpleDataSet
    name: SimpleDataSet
    # Path of dataset
    data_dir: ./train_data/
    # Path of train list
    label_file_list: ["./train_data/french_train.txt"]
    ...

Eval:
  dataset:
    # Type of dataset，we support LMDBDataSet and SimpleDataSet
    name: SimpleDataSet
    # Path of dataset
    data_dir: ./train_data
    # Path of eval list
    label_file_list: ["./train_data/french_val.txt"]
    ...
```

<a name="28"></a>
### 2.8 Training on other platform(Windows/macOS/Linux DCU)

- Windows GPU/CPU
The Windows platform is slightly different from the Linux platform:
Windows platform only supports `single gpu` training and inference, specify GPU for training `set CUDA_VISIBLE_DEVICES=0`
On the Windows platform, DataLoader only supports single-process mode, so you need to set `num_workers` to 0;

- macOS
GPU mode is not supported, you need to set `use_gpu` to False in the configuration file, and the rest of the training evaluation prediction commands are exactly the same as Linux GPU.

- Linux DCU
Running on a DCU device requires setting the environment variable `export HIP_VISIBLE_DEVICES=0,1,2,3`, and the rest of the training and evaluation prediction commands are exactly the same as the Linux GPU.

<a name="3-evaluation-and-test"></a>
## 3. Evaluation and Test

<a name="31-evaluation"></a>
### 3.1 Evaluation

<<<<<<< HEAD
The evaluation dataset can be set by modifying the `Eval.dataset.label_file_list` field in the `configs/rec/PP-OCRv3/en_PP-OCRv3_rec.yml` file.
=======
The model parameters during training are saved in the `Global.save_model_dir` directory by default. When evaluating indicators, you need to set `Global.checkpoints` to point to the saved parameter file. The evaluation dataset can be set by modifying the `Eval.dataset.label_file_list` field in the `configs/rec/rec_icdar15_train.yml` file.
>>>>>>> 5a08a408

```
# GPU evaluation, Global.checkpoints is the weight to be tested
python3 -m paddle.distributed.launch --gpus '0' tools/eval.py -c configs/rec/PP-OCRv3/en_PP-OCRv3_rec.yml -o Global.checkpoints={path/to/weights}/best_accuracy
```

<a name="32-test"></a>
### 3.2 Test


Using the model trained by paddleocr, you can quickly get prediction through the following script.

The default prediction picture is stored in `infer_img`, and the trained weight is specified via `-o Global.checkpoints`:


According to the `save_model_dir` and `save_epoch_step` fields set in the configuration file, the following parameters will be saved:

```
output/rec/
├── best_accuracy.pdopt  
├── best_accuracy.pdparams  
├── best_accuracy.states  
├── config.yml  
├── iter_epoch_3.pdopt  
├── iter_epoch_3.pdparams  
├── iter_epoch_3.states  
├── latest.pdopt  
├── latest.pdparams  
├── latest.states  
└── train.log
```

Among them, best_accuracy.* is the best model on the evaluation set; iter_epoch_x.* is the model saved at intervals of `save_epoch_step`; latest.* is the model of the last epoch.

```
# Predict English results
python3 tools/infer_rec.py -c configs/rec/PP-OCRv3/en_PP-OCRv3_rec.yml -o Global.pretrained_model={path/to/weights}/best_accuracy  Global.infer_img=doc/imgs_words/en/word_1.png
```


Input image:

![](../imgs_words/en/word_1.png)

Get the prediction result of the input image:

```
infer_img: doc/imgs_words/en/word_1.png
        result: ('joint', 0.9998967)
```

The configuration file used for prediction must be consistent with the training. For example, you completed the training of the Chinese model with `python3 tools/train.py -c configs/rec/ch_ppocr_v2.0/rec_chinese_lite_train_v2.0.yml`, you can use the following command to predict the Chinese model:

```
# Predict Chinese results
python3 tools/infer_rec.py -c configs/rec/ch_ppocr_v2.0/rec_chinese_lite_train_v2.0.yml -o Global.pretrained_model={path/to/weights}/best_accuracy Global.load_static_weights=false Global.infer_img=doc/imgs_words/ch/word_1.jpg
```

Input image:

![](../imgs_words/ch/word_1.jpg)

Get the prediction result of the input image:

```
infer_img: doc/imgs_words/ch/word_1.jpg
        result: ('韩国小馆', 0.997218)
```

<a name="4-inference"></a>
## 4. Inference

The inference model (the model saved by `paddle.jit.save`) is generally a solidified model saved after the model training is completed, and is mostly used to give prediction in deployment.

The model saved during the training process is the checkpoints model, which saves the parameters of the model and is mostly used to resume training.

Compared with the checkpoints model, the inference model will additionally save the structural information of the model. Therefore, it is easier to deploy because the model structure and model parameters are already solidified in the inference model file, and is suitable for integration with actual systems.

The recognition model is converted to the inference model in the same way as the detection, as follows:

```
# -c Set the training algorithm yml configuration file
# -o Set optional parameters
# Global.pretrained_model parameter Set the training model address to be converted without adding the file suffix .pdmodel, .pdopt or .pdparams.
# Global.save_inference_dir Set the address where the converted model will be saved.

python3 tools/export_model.py -c configs/rec/PP-OCRv3/en_PP-OCRv3_rec.yml -o Global.pretrained_model=en_PP-OCRv3_rec_train/best_accuracy  Global.save_inference_dir=./inference/en_PP-OCRv3_rec/
```

If you have a model trained on your own dataset with a different dictionary file, please make sure that you modify the `character_dict_path` in the configuration file to your dictionary file path.

After the conversion is successful, there are three files in the model save directory:

```
<<<<<<< HEAD
inference/en_PP-OCRv3_rec/
=======
inference/rec_crnn/
>>>>>>> 5a08a408
    ├── inference.pdiparams         # The parameter file of recognition inference model
    ├── inference.pdiparams.info    # The parameter information of recognition inference model, which can be ignored
    └── inference.pdmodel           # The program file of recognition model
```

- Text recognition model Inference using custom characters dictionary

  If the text dictionary is modified during training, when using the inference model to predict, you need to specify the dictionary path used by `--rec_char_dict_path`

  ```
  python3 tools/infer/predict_rec.py --image_dir="./doc/imgs_words_en/word_336.png" --rec_model_dir="./your inference model" --rec_image_shape="3, 32, 100" --rec_char_dict_path="your text dict path"
  ```

<a name="5-faq"></a>
## 5. FAQ

Q1: After the training model is transferred to the inference model, the prediction effect is inconsistent?

**A**: There are many such problems, and the problems are mostly caused by inconsistent preprocessing and postprocessing parameters when the trained model predicts and the preprocessing and postprocessing parameters when the inference model predicts. You can compare whether there are differences in preprocessing, postprocessing, and prediction in the configuration files used for training.<|MERGE_RESOLUTION|>--- conflicted
+++ resolved
@@ -28,7 +28,6 @@
 
 To prepare datasets, refer to [ocr_datasets](./dataset/ocr_datasets.md) .
 
-<<<<<<< HEAD
 PaddleOCR provides label files for training the icdar2015 dataset, which can be downloaded in the following ways:
 
 ```
@@ -57,9 +56,6 @@
 * [Baidu Netdisk](https://pan.baidu.com/s/1bS_u207Rm7YbY33wOECKDA) ,Extraction code:frgi.
 * [Google drive](https://drive.google.com/file/d/18cSWX7wXSy4G0tbKJ0d9PuIaiwRLHpjA/view)
 
-=======
-If you want to reproduce the paper SAR, you need to download extra dataset [SynthAdd](https://pan.baidu.com/share/init?surl=uV0LtoNmcxbO-0YA7Ch4dg), extraction code: 627x. Besides, icdar2013, icdar2015, cocotext, IIIT5k datasets are also used to train. For specific details, please refer to the paper SAR.
->>>>>>> 5a08a408
 
 <a name="Dictionary"></a>
 ### 1.2 Dictionary
@@ -394,11 +390,8 @@
 <a name="31-evaluation"></a>
 ### 3.1 Evaluation
 
-<<<<<<< HEAD
-The evaluation dataset can be set by modifying the `Eval.dataset.label_file_list` field in the `configs/rec/PP-OCRv3/en_PP-OCRv3_rec.yml` file.
-=======
-The model parameters during training are saved in the `Global.save_model_dir` directory by default. When evaluating indicators, you need to set `Global.checkpoints` to point to the saved parameter file. The evaluation dataset can be set by modifying the `Eval.dataset.label_file_list` field in the `configs/rec/rec_icdar15_train.yml` file.
->>>>>>> 5a08a408
+The model parameters during training are saved in the `Global.save_model_dir` directory by default. When evaluating indicators, you need to set `Global.checkpoints` to point to the saved parameter file. The evaluation dataset can be set by modifying the `Eval.dataset.label_file_list` field in the `configs/rec/PP-OCRv3/en_PP-OCRv3_rec.yml` file.
+
 
 ```
 # GPU evaluation, Global.checkpoints is the weight to be tested
@@ -493,11 +486,8 @@
 After the conversion is successful, there are three files in the model save directory:
 
 ```
-<<<<<<< HEAD
+
 inference/en_PP-OCRv3_rec/
-=======
-inference/rec_crnn/
->>>>>>> 5a08a408
     ├── inference.pdiparams         # The parameter file of recognition inference model
     ├── inference.pdiparams.info    # The parameter information of recognition inference model, which can be ignored
     └── inference.pdmodel           # The program file of recognition model
