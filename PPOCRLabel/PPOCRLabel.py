--- conflicted
+++ resolved
@@ -202,16 +202,8 @@
         self.reRecogButton.setIcon(newIcon('reRec', 30))
         self.reRecogButton.setToolButtonStyle(Qt.ToolButtonTextBesideIcon)
 
-<<<<<<< HEAD
-        self.cellreRecButton = QToolButton()
-        self.cellreRecButton.setToolButtonStyle(Qt.ToolButtonTextBesideIcon)       
         self.tableRecButton = QToolButton()
         self.tableRecButton.setToolButtonStyle(Qt.ToolButtonTextBesideIcon)
-        
-=======
-        self.tableRecButton = QToolButton()
-        self.tableRecButton.setToolButtonStyle(Qt.ToolButtonTextBesideIcon)
->>>>>>> 8b228a1f
 
         self.newButton = QToolButton()
         self.newButton.setToolButtonStyle(Qt.ToolButtonTextBesideIcon)
@@ -226,15 +218,9 @@
         leftTopToolBox = QGridLayout()
         leftTopToolBox.addWidget(self.newButton, 0, 0, 1, 1)
         leftTopToolBox.addWidget(self.createpolyButton, 0, 1, 1, 1)
-<<<<<<< HEAD
-        leftTopToolBox.addWidget(self.reRecogButton, 0, 2, 1, 1)
-        leftTopToolBox.addWidget(self.tableRecButton, 1, 0, 1, 1)
-        leftTopToolBox.addWidget(self.cellreRecButton, 1, 1, 1, 1)
-=======
         leftTopToolBox.addWidget(self.reRecogButton, 1, 0, 1, 1)
         leftTopToolBox.addWidget(self.tableRecButton, 1, 1, 1, 1)
 
->>>>>>> 8b228a1f
         leftTopToolBoxContainer = QWidget()
         leftTopToolBoxContainer.setLayout(leftTopToolBox)
         listLayout.addWidget(leftTopToolBoxContainer)
@@ -518,10 +504,6 @@
         self.AutoRecognition.setDefaultAction(AutoRec)
         self.reRecogButton.setDefaultAction(reRec)
         self.tableRecButton.setDefaultAction(tableRec)
-<<<<<<< HEAD
-        self.cellreRecButton.setDefaultAction(cellreRec)
-=======
->>>>>>> 8b228a1f
         # self.preButton.setDefaultAction(openPrevImg)
         # self.nextButton.setDefaultAction(openNextImg)
 
@@ -582,11 +564,7 @@
                                         None, rotateLeft, rotateRight, None, color1, self.drawSquaresOption, lock,
                                         None, change_cls),
                               beginnerContext=(
-<<<<<<< HEAD
-                                  create, createpoly, edit, copy, delete, singleRere, rotateLeft, rotateRight, lock, change_cls),
-=======
                                   create, createpoly, edit, copy, delete, singleRere, cellreRec, rotateLeft, rotateRight, lock, change_cls),
->>>>>>> 8b228a1f
                               advancedContext=(createMode, editMode, edit, copy,
                                                delete, shapeLineColor, shapeFillColor),
                               onLoadActive=(create, createpoly, createMode, editMode),
@@ -1709,18 +1687,10 @@
         self.haveAutoReced = False
         self.AutoRecognition.setEnabled(True)
         self.reRecogButton.setEnabled(True)
-<<<<<<< HEAD
-        self.cellreRecButton.setEnabled(True)
-=======
->>>>>>> 8b228a1f
         self.tableRecButton.setEnabled(True)
         self.actions.AutoRec.setEnabled(True)
         self.actions.reRec.setEnabled(True)
         self.actions.tableRec.setEnabled(True)
-<<<<<<< HEAD
-        self.actions.cellreRec.setEnabled(True)
-=======
->>>>>>> 8b228a1f
         self.actions.open_dataset_dir.setEnabled(True)
         self.actions.rotateLeft.setEnabled(True)
         self.actions.rotateRight.setEnabled(True)
@@ -2254,82 +2224,6 @@
             re-recognise text in a cell
         '''
         img = cv2.imread(self.filePath)
-<<<<<<< HEAD
-
-        if self.canvas.shapes:
-            self.result_dic = []
-            self.result_dic_locked = []  # result_dic_locked stores the ocr result of self.canvas.lockedShapes
-            rec_flag = 0
-            for shape in self.canvas.shapes:
-                box = [[int(p.x()), int(p.y())] for p in shape.points]
-
-                if len(box) > 4:
-                    box = self.gen_quad_from_poly(np.array(box))
-                assert len(box) == 4
-
-                # pad around bbox for better text recognition accuracy
-                print(box)
-                _box = boxPad(box, img.shape, 6)
-                print(_box)
-                img_crop = get_rotate_crop_image(img, np.array(_box, np.float32))
-                if img_crop is None:
-                    msg = 'Can not recognise the detection box in ' + self.filePath + '. Please change manually'
-                    QMessageBox.information(self, "Information", msg)
-                    return
-                # merge the text result in the cell
-                texts = ''
-                probs = 0. # the probability of the cell is avgerage prob of every text box in the cell
-                bboxes = self.ocr.ocr(img_crop, det=True, rec=False, cls=False)
-                if len(bboxes) > 0:
-                    bboxes.reverse() # top row text at first
-                    for _bbox in bboxes:
-                        patch = get_rotate_crop_image(img_crop, np.array(_bbox, np.float32))
-                        rec_res = self.ocr.ocr(patch, det=False, rec=True, cls=False)
-                        text = rec_res[0][0]
-                        if text != '':
-                            texts += text + (' ' if text[0].isalpha() else '') # add space between english word
-                            probs += rec_res[0][1]
-                    probs = probs / len(bboxes)
-                result = [(texts.strip(), probs)]
-
-                if result[0][0] != '':
-                    if shape.line_color == DEFAULT_LOCK_COLOR:
-                        shape.label = result[0][0]
-                        result.insert(0, box)
-                        self.result_dic_locked.append(result)
-                    else:
-                        result.insert(0, box)
-                        self.result_dic.append(result)
-                else:
-                    print('Can not recognise the box')
-                    if shape.line_color == DEFAULT_LOCK_COLOR:
-                        shape.label = result[0][0]
-                        self.result_dic_locked.append([box, (self.noLabelText, 0)])
-                    else:
-                        self.result_dic.append([box, (self.noLabelText, 0)])
-                try:
-                    if self.noLabelText == shape.label or result[1][0] == shape.label:
-                        print('label no change')
-                    else:
-                        rec_flag += 1
-                except IndexError as e:
-                    print('Can not recognise the box')
-            if (len(self.result_dic) > 0 and rec_flag > 0) or self.canvas.lockedShapes:
-                self.canvas.isInTheSameImage = True
-                self.saveFile(mode='Auto')
-                self.loadFile(self.filePath)
-                self.canvas.isInTheSameImage = False
-                self.setDirty()
-            elif len(self.result_dic) == len(self.canvas.shapes) and rec_flag == 0:
-                if self.lang == 'ch':
-                    QMessageBox.information(self, "Information", "识别结果保持一致！")
-                else:
-                    QMessageBox.information(self, "Information", "The recognition result remains unchanged!")
-            else:
-                print('Can not recgonise in ', self.filePath)
-        else:
-            QMessageBox.information(self, "Information", "Draw a box!")
-=======
         for shape in self.canvas.selectedShapes:
             box = [[int(p.x()), int(p.y())] for p in shape.points]
 
@@ -2376,18 +2270,13 @@
                     shape.label = self.noLabelText
             self.singleLabel(shape)
             self.setDirty()
->>>>>>> 8b228a1f
 
     def exportJSON(self):
         '''
             export PPLabel and CSV to JSON (PubTabNet)
         '''
         import pandas as pd
-<<<<<<< HEAD
-        from PyQt5.QtWidgets import QInputDialog
-=======
         from libs.dataPartitionDialog import DataPartitionDialog
->>>>>>> 8b228a1f
 
         if self.lang == 'ch':
             QMessageBox.information(self, "Information", "导出JSON前请保存所有图像的标注且关闭EXCEL!!!!!!!!!!!!")
@@ -2424,20 +2313,6 @@
         #     return
         
         # data partition user input
-<<<<<<< HEAD
-        train_split, ok = QInputDialog.getInt(self, "DataPatition", "How many data for Training (%):", 70, 0, 100, 1)
-        if not ok:
-            return
-        val_split, ok = QInputDialog.getInt(self, "DataPatition", "How many data for Validatiion (%):", 15, 0, 100, 1)
-        if not ok:
-            return
-        test_split, ok = QInputDialog.getInt(self, "DataPatition", "How many data for Testing (%):", 15, 0, 100, 1)
-
-        if train_split + val_split + test_split > 100:
-            QMessageBox.information(self, "Information", "The sum of training, validation and testing data should be less than 100%")
-            return
-        
-=======
         partitionDialog = DataPartitionDialog()
         partitionDialog.exec()
         if partitionDialog.getStatus() == False:
@@ -2450,7 +2325,6 @@
             QMessageBox.information(self, "Information", msg)
             return
         print(train_split, val_split, test_split)
->>>>>>> 8b228a1f
         train_split, val_split, test_split = float(train_split) / 100., float(val_split) / 100., float(test_split) / 100.
         train_id = int(len(labeldict) * train_split)
         val_id = int(len(labeldict) * (train_split + val_split))
@@ -2500,11 +2374,7 @@
         with open("{}/annotation.json".format(self.lastOpenDir), "w") as fid:
             fid.write(json.dumps(json_results))
         
-<<<<<<< HEAD
-        msg = 'JSON sucessfully saved in ', "{}/annotation.json".format(self.lastOpenDir)
-=======
         msg = 'JSON sucessfully saved in {}/annotation.json'.format(self.lastOpenDir)
->>>>>>> 8b228a1f
         QMessageBox.information(self, "Information", msg)
 
     def autolcm(self):
