--- conflicted
+++ resolved
@@ -22,13 +22,9 @@
 from .random_crop_data import EastRandomCropData, RandomCropImgMask
 from .make_pse_gt import MakePseGt
 
-<<<<<<< HEAD
+
 from .rec_img_aug import RecAug, RecConAug, RecResizeImg, ClsResizeImg, \
     SRNRecResizeImg, GrayRecResizeImg, SARRecResizeImg, PRENResizeImg
-=======
-from .rec_img_aug import BaseDataAugmentation, RecAug, RecConAug, RecResizeImg, ClsResizeImg, \
-    SRNRecResizeImg, NRTRRecResizeImg, SARRecResizeImg, PRENResizeImg
->>>>>>> 7379f612
 from .ssl_img_aug import SSLRotateResize
 from .randaugment import RandAugment
 from .copy_paste import CopyPaste
