--- conflicted
+++ resolved
@@ -24,26 +24,19 @@
 from .db_postprocess import DBPostProcess, DistillationDBPostProcess
 from .east_postprocess import EASTPostProcess
 from .sast_postprocess import SASTPostProcess
-<<<<<<< HEAD
-from .rec_postprocess import CTCLabelDecode, AttnLabelDecode, SRNLabelDecode, DistillationCTCLabelDecode, NRTRLabelDecode, \
-    TableLabelDecode, SARLabelDecode
-=======
 from .rec_postprocess import CTCLabelDecode, AttnLabelDecode, SRNLabelDecode, DistillationCTCLabelDecode, \
-    TableLabelDecode, SEEDLabelDecode
->>>>>>> 1b2ca6e6
+    TableLabelDecode, NRTRLabelDecode, SARLabelDecode , SEEDLabelDecode
 from .cls_postprocess import ClsPostProcess
 from .pg_postprocess import PGPostProcess
+
 
 def build_post_process(config, global_config=None):
     support_dict = [
         'DBPostProcess', 'EASTPostProcess', 'SASTPostProcess', 'CTCLabelDecode',
         'AttnLabelDecode', 'ClsPostProcess', 'SRNLabelDecode', 'PGPostProcess',
-<<<<<<< HEAD
         'DistillationCTCLabelDecode', 'TableLabelDecode',
-        'DistillationDBPostProcess', 'NRTRLabelDecode', 'SARLabelDecode'
-=======
-        'DistillationCTCLabelDecode', 'TableLabelDecode', 'SEEDLabelDecode'
->>>>>>> 1b2ca6e6
+        'DistillationDBPostProcess', 'NRTRLabelDecode', 'SARLabelDecode',
+        'SEEDLabelDecode'
     ]
 
     config = copy.deepcopy(config)
