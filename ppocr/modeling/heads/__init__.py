--- conflicted
+++ resolved
@@ -23,20 +23,14 @@
 
     # rec head
     from .rec_ctc_head import CTCHead
-<<<<<<< HEAD
     from .rec_att_head import AttentionHead
-=======
     from .rec_srn_head import SRNHead
->>>>>>> 2a0c3d4d
 
     # cls head
     from .cls_head import ClsHead
     support_dict = [
-<<<<<<< HEAD
-        'DBHead', 'EASTHead', 'SASTHead', 'CTCHead', 'ClsHead', 'AttentionHead'
-=======
-        'DBHead', 'EASTHead', 'SASTHead', 'CTCHead', 'ClsHead', 'SRNHead'
->>>>>>> 2a0c3d4d
+        'DBHead', 'EASTHead', 'SASTHead', 'CTCHead', 'ClsHead', 'AttentionHead',
+        'SRNHead'
     ]
 
     module_name = config.pop('name')
