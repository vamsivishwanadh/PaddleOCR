--- conflicted
+++ resolved
@@ -42,15 +42,9 @@
     from .table_att_head import TableAttentionHead
 
     support_dict = [
-<<<<<<< HEAD
         'DBHead', 'PSEHead', 'FCEHead', 'EASTHead', 'SASTHead', 'CTCHead',
         'ClsHead', 'AttentionHead', 'SRNHead', 'PGHead', 'Transformer',
-        'TableAttentionHead', 'SARHead', 'AsterHead', 'SDMGRHead'
-=======
-        'DBHead', 'PSEHead', 'EASTHead', 'SASTHead', 'CTCHead', 'ClsHead',
-        'AttentionHead', 'SRNHead', 'PGHead', 'Transformer',
         'TableAttentionHead', 'SARHead', 'AsterHead', 'SDMGRHead', 'PRENHead'
->>>>>>> 6e607a0f
     ]
 
     #table head
