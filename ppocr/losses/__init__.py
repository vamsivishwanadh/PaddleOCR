# Copyright (c) 2020 PaddlePaddle Authors. All Rights Reserved.
#
# Licensed under the Apache License, Version 2.0 (the "License");
# you may not use this file except in compliance with the License.
# You may obtain a copy of the License at
#
#     http://www.apache.org/licenses/LICENSE-2.0
#
# Unless required by applicable law or agreed to in writing, software
# distributed under the License is distributed on an "AS IS" BASIS,
# WITHOUT WARRANTIES OR CONDITIONS OF ANY KIND, either express or implied.
# See the License for the specific language governing permissions and
# limitations under the License.

import copy

# det loss
from .det_db_loss import DBLoss
from .det_east_loss import EASTLoss
from .det_sast_loss import SASTLoss
from .det_pse_loss import PSELoss

# rec loss
from .rec_ctc_loss import CTCLoss
from .rec_att_loss import AttentionLoss
from .rec_srn_loss import SRNLoss
from .rec_nrtr_loss import NRTRLoss
# cls loss
from .cls_loss import ClsLoss

# e2e loss
from .e2e_pg_loss import PGLoss

# basic loss function
from .basic_loss import DistanceLoss

# combined loss function
from .combined_loss import CombinedLoss

# table loss
from .table_att_loss import TableAttentionLoss


def build_loss(config):
    support_dict = [
<<<<<<< HEAD
        'DBLoss', 'PSELoss', 'EASTLoss', 'SASTLoss', 'CTCLoss', 'ClsLoss', 'AttentionLoss',
        'SRNLoss', 'PGLoss', 'CombinedLoss', 'TableAttentionLoss'
=======
        'DBLoss', 'EASTLoss', 'SASTLoss', 'CTCLoss', 'ClsLoss', 'AttentionLoss',
        'SRNLoss', 'PGLoss', 'CombinedLoss', 'NRTRLoss', 'TableAttentionLoss'
>>>>>>> 63ed5fca
    ]

    config = copy.deepcopy(config)
    module_name = config.pop('name')
    assert module_name in support_dict, Exception('loss only support {}'.format(
        support_dict))
    module_class = eval(module_name)(**config)
    return module_class<|MERGE_RESOLUTION|>--- conflicted
+++ resolved
@@ -13,6 +13,8 @@
 # limitations under the License.
 
 import copy
+import paddle
+import paddle.nn as nn
 
 # det loss
 from .det_db_loss import DBLoss
@@ -43,13 +45,9 @@
 
 def build_loss(config):
     support_dict = [
-<<<<<<< HEAD
-        'DBLoss', 'PSELoss', 'EASTLoss', 'SASTLoss', 'CTCLoss', 'ClsLoss', 'AttentionLoss',
-        'SRNLoss', 'PGLoss', 'CombinedLoss', 'TableAttentionLoss'
-=======
-        'DBLoss', 'EASTLoss', 'SASTLoss', 'CTCLoss', 'ClsLoss', 'AttentionLoss',
-        'SRNLoss', 'PGLoss', 'CombinedLoss', 'NRTRLoss', 'TableAttentionLoss'
->>>>>>> 63ed5fca
+        'DBLoss', 'PSELoss', 'EASTLoss', 'SASTLoss', 'CTCLoss', 'ClsLoss',
+        'AttentionLoss', 'SRNLoss', 'PGLoss', 'CombinedLoss', 'NRTRLoss',
+        'TableAttentionLoss'
     ]
 
     config = copy.deepcopy(config)
